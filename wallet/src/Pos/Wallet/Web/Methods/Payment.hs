--- conflicted
+++ resolved
@@ -13,14 +13,11 @@
 
 import           Control.Exception                (throw)
 import           Control.Monad.Except             (runExcept)
-<<<<<<< HEAD
+import qualified Data.Map                         as M
 import           Data.Time.Units                  (Second)
-import           Mockable                         (concurrently, delay)
-=======
-import qualified Data.Map                         as M
->>>>>>> e9440c4a
 import           Formatting                       (sformat, (%))
 import qualified Formatting                       as F
+import           Mockable                         (concurrently, delay)
 import           Servant.Server                   (err405, errReasonPhrase)
 import           System.Wlog                      (logDebug)
 
