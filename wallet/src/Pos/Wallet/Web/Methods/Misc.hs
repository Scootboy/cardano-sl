--- conflicted
+++ resolved
@@ -22,50 +22,32 @@
 
 import           Universum
 
-<<<<<<< HEAD
-import           Mockable                   (MonadMockable)
-import           Pos.Core                   (SoftwareVersion (..))
-import           Pos.Update.Configuration   (HasUpdateConfiguration, curSoftwareVersion)
-import           Pos.Util                   (maybeThrow)
-
-import           Pos.Client.KeyStorage      (MonadKeys (..), deleteSecretKey,
-                                             getSecretKeys)
-import           Pos.NtpCheck               (NtpCheckMonad, NtpStatus (..),
-                                             mkNtpStatusVar)
-import           Pos.Wallet.WalletMode      (MonadBlockchainInfo (..), MonadUpdates (..),
-                                             applyLastUpdate, connectedPeers,
-                                             localChainDifficulty, networkChainDifficulty)
-import           Pos.Wallet.Web.ClientTypes (Addr, CId, CProfile (..), CUpdateInfo (..),
-                                             SyncProgress (..), cIdToAddress)
-import           Pos.Wallet.Web.Error       (WalletError (..))
-import           Pos.Wallet.Web.State       (MonadWalletDB, MonadWalletDBRead,
-                                             getNextUpdate, getProfile, removeNextUpdate,
-                                             setProfile, testReset)
-=======
 import           Data.Aeson                   (encode)
 import           Data.Aeson.TH                (defaultOptions, deriveJSON)
 import qualified Data.Text.Buildable
-import           Pos.Aeson.ClientTypes        ()
+import           Mockable                     (MonadMockable)
 import           Pos.Core                     (SoftwareVersion (..))
-import           Pos.Update.Configuration     (curSoftwareVersion)
+import           Pos.Update.Configuration     (HasUpdateConfiguration, curSoftwareVersion)
 import           Pos.Util                     (maybeThrow)
 import           Servant.API.ContentTypes     (MimeRender (..), OctetStream)
 
-import           Pos.Aeson.Storage            ()
-import           Pos.Wallet.KeyStorage        (deleteSecretKey, getSecretKeys)
-import           Pos.Wallet.WalletMode        (applyLastUpdate, connectedPeers,
+import           Pos.Client.KeyStorage        (MonadKeys, deleteSecretKey, getSecretKeys)
+import           Pos.NtpCheck                 (NtpCheckMonad, NtpStatus (..),
+                                               mkNtpStatusVar)
+import           Pos.Wallet.Aeson.ClientTypes ()
+import           Pos.Wallet.Aeson.Storage     ()
+import           Pos.Wallet.WalletMode        (MonadBlockchainInfo, MonadUpdates,
+                                               applyLastUpdate, connectedPeers,
                                                localChainDifficulty,
                                                networkChainDifficulty)
 import           Pos.Wallet.Web.ClientTypes   (Addr, CId, CProfile (..), CUpdateInfo (..),
                                                SyncProgress (..), cIdToAddress)
 import           Pos.Wallet.Web.Error         (WalletError (..))
-import           Pos.Wallet.Web.Mode          (MonadWalletWebMode)
-import           Pos.Wallet.Web.State         (getNextUpdate, getProfile,
+import           Pos.Wallet.Web.State         (MonadWalletDB, MonadWalletDBRead,
+                                               getNextUpdate, getProfile,
                                                getWalletStorage, removeNextUpdate,
                                                setProfile, testReset)
 import           Pos.Wallet.Web.State.Storage (WalletStorage)
->>>>>>> dccd5540
-
 
 ----------------------------------------------------------------------------
 -- Profile
@@ -165,5 +147,5 @@
 instance Buildable WalletStateSnapshot where
     build _ = "<wallet-state-snapshot>"
 
-dumpState :: MonadWalletWebMode m => m WalletStateSnapshot
+dumpState :: MonadWalletDBRead ctx m => m WalletStateSnapshot
 dumpState = WalletStateSnapshot <$> getWalletStorage