--- conflicted
+++ resolved
@@ -13,14 +13,13 @@
 
 import           Universum
 
-<<<<<<< HEAD
 import           Control.Exception (throw)
 import qualified Data.Map.Strict as Map
 import qualified Data.Set as S
 import           Data.Time.Clock.POSIX (POSIXTime, getPOSIXTime)
 import           Formatting (build, sformat, stext, (%))
-import           Serokell.Util (listJson)
-import           System.Wlog (WithLogger, logWarning)
+import           Serokell.Util (listJson, listJsonIndent)
+import           System.Wlog (WithLogger, logDebug, logInfo, logWarning)
 
 import           Pos.Client.Txp.History (MonadTxHistory, TxHistoryEntry (..), txHistoryListToMap)
 import           Pos.Core (ChainDifficulty, timestampToPosix)
@@ -38,8 +37,7 @@
 import           Pos.Wallet.Web.State (AddressLookupMode (Ever), MonadWalletDB, MonadWalletDBRead,
                                        addOnlyNewTxMetas, getHistoryCache, getPendingTx, getTxMeta,
                                        getWalletPendingTxs, setWalletTxMeta)
-import           Pos.Wallet.Web.Util (getAccountAddrsOrThrow,
-                                      getWalletAccountIds, getWalletAddrs, getWalletAddrsSet)
+import           Pos.Wallet.Web.Util (getAccountAddrsOrThrow, getWalletAccountIds, getWalletAddrs)
 import           Servant.API.ContentTypes (NoContent (..))
 
 
@@ -52,38 +50,6 @@
 getFullWalletHistory
     :: MonadWalletHistory ctx m
     => CId Wal -> m (Map TxId (CTx, POSIXTime), Word)
-=======
-import           Control.Exception          (throw)
-import qualified Data.Map.Strict            as Map
-import qualified Data.Set                   as S
-import           Data.Time.Clock.POSIX      (POSIXTime, getPOSIXTime)
-import           Formatting                 (build, sformat, stext, (%))
-import           Serokell.Util              (listJson, listJsonIndent)
-import           System.Wlog                (WithLogger, logDebug, logInfo, logWarning)
-
-import           Pos.Aeson.ClientTypes      ()
-import           Pos.Aeson.WalletBackup     ()
-import           Pos.Client.Txp.History     (TxHistoryEntry (..), txHistoryListToMap)
-import           Pos.Core                   (ChainDifficulty, timestampToPosix)
-import           Pos.Txp.Core.Types         (TxId)
-import           Pos.Util.LogSafe           (logInfoS)
-import           Pos.Util.Servant           (encodeCType)
-import           Pos.Wallet.WalletMode      (getLocalHistory, localChainDifficulty,
-                                             networkChainDifficulty)
-import           Pos.Wallet.Web.ClientTypes (AccountId (..), Addr, CId, CTx (..), CTxId,
-                                             CTxMeta (..), CWAddressMeta (..),
-                                             ScrollLimit, ScrollOffset, Wal, mkCTx)
-import           Pos.Wallet.Web.Error       (WalletError (..))
-import           Pos.Wallet.Web.Mode        (MonadWalletWebMode, convertCIdTOAddrs)
-import           Pos.Wallet.Web.Pending     (PendingTx (..), ptxPoolInfo, _PtxApplying)
-import           Pos.Wallet.Web.State       (AddressLookupMode (Ever), addOnlyNewTxMetas,
-                                             getHistoryCache, getPendingTx, getTxMeta,
-                                             getWalletPendingTxs, setWalletTxMeta)
-import           Pos.Wallet.Web.Util        (getAccountAddrsOrThrow, getWalletAccountIds,
-                                             getWalletAddrs)
-
-getFullWalletHistory :: MonadWalletWebMode m => CId Wal -> m (Map TxId (CTx, POSIXTime), Word)
->>>>>>> d4168cd5
 getFullWalletHistory cWalId = do
     logDebug "getFullWalletHistory: start"
 
@@ -103,32 +69,15 @@
     logDebug "getFullWalletHistory: fetched addresses and block/local histories"
     let localHistory = unfilteredLocalHistory `Map.difference` blockHistory
 
-<<<<<<< HEAD
-    _ <- logTxHistory "Block" blockHistory
-    _ <- logTxHistory "Mempool" localHistory
+    logTxHistory "Mempool" localHistory
 
     fullHistory <- addPtxHistory cWalId $ localHistory `Map.union` blockHistory
-    walAddrs    <- getWalletAddrsSet Ever cWalId
-    diff        <- getCurChainDifficulty
-    cHistory <- forM fullHistory (constructCTx cWalId walAddrs diff)
-=======
-    logTxHistory "Mempool" localHistory
-
-    fullHistory <- addRecentPtxHistory cWalId $ localHistory `Map.union` blockHistory
     diff        <- getCurChainDifficulty
     let !cAddrsSet = S.fromList cAddrs
     logDebug "getFullWalletHistory: fetched full history"
 
-    -- TODO when we introduce some mechanism to react on new tx in mempool,
-    -- we will set timestamp tx as current time and remove call of @addHistoryTxs@
-    -- We call @addHistoryTxs@ only for mempool transactions because for
-    -- transactions from block and resubmitting timestamp is already known.
-    addHistoryTxs cWalId localHistory
-    logDebug "getFullWalletHistory: invoked addHistoryTxs"
-
     !cHistory <- forM fullHistory (constructCTx cWalId cAddrsSet diff)
     logDebug "getFullWalletHistory: formed cTxs"
->>>>>>> d4168cd5
     pure (cHistory, fromIntegral $ Map.size cHistory)
 
 getHistory
@@ -275,17 +224,11 @@
 logTxHistory
     :: (Container t, Element t ~ TxHistoryEntry, WithLogger m, MonadIO m)
     => Text -> t -> m ()
-<<<<<<< HEAD
 logTxHistory desc = do
     logInfoS
         . sformat (stext%" transactions history: "%listJson) desc
         . map _thTxId
         . toList
-=======
-logTxHistory desc =
-    logInfoS .
-    sformat (stext%" transactions history: "%listJson) desc .
-    map _thTxId . toList
 
 logCTxs
     :: (Container t, Element t ~ CTx, WithLogger m)
@@ -293,5 +236,4 @@
 logCTxs desc =
     logInfo .
     sformat (stext%" transactions history: "%listJsonIndent 4) desc .
-    map ctId . toList
->>>>>>> d4168cd5
+    map ctId . toList