--- conflicted
+++ resolved
@@ -33,7 +33,7 @@
 import           Data.Aeson.TH                      (deriveJSON, defaultOptions)
 import           Formatting                         (build, sformat, shown, stext, (%))
 import           Mockable                           (Mockable, MonadMockable, Throw,
-                                                     handleAll, throw, throw, 
+                                                     handleAll, throw, throw,
                                                      CurrentTime, currentTime)
 import           Node.Message                       (Message)
 import           Paths_cardano_sl_infra             (version)
@@ -365,7 +365,7 @@
 -- Helpers for Communication.Methods
 ----------------------------------------------------------------------------
 
-data InvReqDataFlowLog = 
+data InvReqDataFlowLog =
       InvReqAccepted
         { invReqStart    :: !Integer
         , invReqReceived :: !Integer
@@ -402,30 +402,13 @@
     => Text -> SendActions m -> tag -> id -> contents -> m ()
 invReqDataFlowNeighbors what sendActions tag id dt = handleAll handleE $
     reifyMsgLimit (Proxy @(ReqMsg id tag)) $ \lim -> do
-<<<<<<< HEAD
-        peers <- getPeers
-        converseToNeighbors peers sendActions (fmap (fmap void) $ invReqDataFlowDo what tag id dt lim)
-=======
-        converseToNeighbors sendActions (invReqDataFlowDo what tag id dt lim)
->>>>>>> 5da4fdff
+        converseToNeighbors sendActions (fmap (fmap void) $ invReqDataFlowDo what tag id dt lim)
   where
     handleE e = logWarning $
         sformat ("Error sending "%stext%", id = "%build%" to neighbors: "%shown) what id e
 
 invReqDataFlowWithLog
     :: forall tag id contents m.
-<<<<<<< HEAD
-    ( Message (InvOrData tag id contents)
-    , Message (ReqMsg id tag)
-    , Buildable id
-    , MinRelayWorkMode m
-    , MonadDBLimits m
-    , Bi tag, Bi id
-    , Bi (InvOrData tag id contents)
-    , Bi (ReqMsg id tag))
-    => Text -> SendActions m -> NodeId -> tag -> id -> contents -> m InvReqDataFlowLog
-invReqDataFlowWithLog what sendActions addr tag id dt = handleAll handleE $
-=======
        ( Message (InvOrData tag id contents)
        , Message (ReqMsg id tag)
        , Buildable id
@@ -436,13 +419,12 @@
        , Bi (InvOrData tag id contents)
        , Bi (ReqMsg id tag)
        )
-    => Text -> SendActions m -> NodeId -> tag -> id -> contents -> m ()
-invReqDataFlow what sendActions addr tag id dt = handleAll handleE $
->>>>>>> 5da4fdff
+    => Text -> SendActions m -> NodeId -> tag -> id -> contents -> m InvReqDataFlowLog
+invReqDataFlowWithLog what sendActions addr tag id dt = handleAll handleE $
     reifyMsgLimit (Proxy @(ReqMsg id tag)) $ \lim ->
         withConnectionTo sendActions addr (const (invReqDataFlowDo what tag id dt lim addr))
   where
-    handleE e = do 
+    handleE e = do
         logWarning $
             sformat ("Error sending "%stext%", id = "%build%" to "%shown%": "%shown) what id addr e
         return $ InvReqException $ sformat build e
@@ -460,21 +442,6 @@
     => Text -> SendActions m -> NodeId -> tag -> id -> contents -> m ()
 invReqDataFlow = (((((void <$>) <$>) <$>) <$>) <$>) <$> invReqDataFlowWithLog
 
-<<<<<<< HEAD
-invReqDataFlowDo ::
-    ( Message (InvOrData tag id contents)
-    , Message (ReqMsg id tag)
-    , Buildable id
-    , MinRelayWorkMode m
-    , MonadDBLimits m
-    , Bi tag, Bi id
-    , Bi (InvOrData tag id contents)
-    , Bi (ReqMsg id tag))
-    => Text -> tag -> id -> contents -> Proxy s -> NodeId
-    -> ConversationActions (InvOrData tag id contents)
-        (LimitedLength s (ReqMsg id tag)) m
-    -> m InvReqDataFlowLog
-=======
 invReqDataFlowDo
     :: ( Message (InvOrData tag id contents)
        , Message (ReqMsg id tag)
@@ -493,8 +460,7 @@
     -> Proxy s
     -> NodeId
     -> ConversationActions (InvOrData tag id contents) (LimitedLength s (ReqMsg id tag)) m
-    -> m ()
->>>>>>> 5da4fdff
+    -> m InvReqDataFlowLog
 invReqDataFlowDo what tag id dt _ nodeId conv = do
     startTS <- currentTime'
     send conv $ Left $ InvMsg tag id
@@ -504,7 +470,7 @@
         Just reply -> replyWithData startTS receivedTS reply
         Nothing    -> handleD startTS receivedTS
   where
-    replyWithData startTS receivedTS (ReqMsg _ _) = do 
+    replyWithData startTS receivedTS (ReqMsg _ _) = do
         send conv $ Right $ DataMsg dt
         sentTS <- currentTime'
         _ <- recv conv -- waiting for peer to end conversation
