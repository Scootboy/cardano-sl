--- conflicted
+++ resolved
@@ -20,15 +20,7 @@
 import           Pos.Core.Slotting          (flattenSlotId)
 import           Pos.Core.Types             (slotIdF)
 import           Pos.DHT.Constants          (kademliaDumpInterval)
-<<<<<<< HEAD
-import           Pos.DHT.MemState           (DhtContext (..), MonadDhtMem, askDhtMem)
-import           Pos.DHT.Model.Class        (MonadDHT)
-import           Pos.DHT.Real.Types         (KademliaDHTInstance (..),
-                                             WithKademliaDHTInstance,
-                                             getKademliaDHTInstance)
-=======
 import           Pos.DHT.Real.Types         (KademliaDHTInstance (..))
->>>>>>> 1b101ea1
 import           Pos.Reporting              (MonadReportingMem)
 import           Pos.Shutdown               (MonadShutdownMem)
 import           Pos.Slotting.Class         (MonadSlots)
