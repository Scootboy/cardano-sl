--- conflicted
+++ resolved
@@ -21,18 +21,6 @@
 import           Pos.Communication      (NodeId)
 
 data WalletOptions = WalletOptions
-<<<<<<< HEAD
-    { woDbPath         :: !FilePath
-    , woRebuildDb      :: !Bool
-    , woNetworkAddress :: !NetworkAddress -- ^ DHT/Blockchain port
-    , woKeyFilePath    :: !FilePath       -- ^ Path to file with secret keys
-    , woDebug          :: !Bool           -- ^ Run in debug mode (with genesis keys included)
-    , woJLFile         :: !(Maybe FilePath)
-    , woCommonArgs     :: !CLI.CommonArgs -- ^ Common CLI args, including initial DHT nodes
-    , woAction         :: !WalletAction
-    , woTLSCertPath    :: !FilePath          -- ^ TLS Certificate path
-    , woTLSKeyPath     :: !FilePath          -- ^ TLS Key file
-=======
     { woDbPath      :: !FilePath
     , woRebuildDb   :: !Bool
     , woKeyFilePath :: !FilePath       -- ^ Path to file with secret keys
@@ -41,7 +29,8 @@
     , woCommonArgs  :: !CLI.CommonArgs -- ^ Common CLI args, including initial DHT nodes
     , woAction      :: !WalletAction
     , woPeers       :: ![NodeId]
->>>>>>> 4d3c8a51
+    , woTLSCertPath :: !FilePath          -- ^ TLS Certificate path
+    , woTLSKeyPath  :: !FilePath          -- ^ TLS Key file
     }
 
 data WalletAction = Repl
