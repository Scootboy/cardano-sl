{-# LANGUAGE CPP                 #-}
{-# LANGUAGE Rank2Types          #-}
{-# LANGUAGE ScopedTypeVariables #-}
{-# LANGUAGE TypeOperators       #-}

-- | Resources used by node and ways to deal with them.

module Pos.Launcher.Resource
       (
         -- * Full resources
         NodeResources (..)
       , hoistNodeResources

       , allocateNodeResources
       , releaseNodeResources
       , bracketNodeResources

         -- * Smaller resources
       , loggerBracket
       , bracketKademlia
       , bracketTransport
       ) where

import           Universum                  hiding (bracket, finally)

import           Control.Concurrent.STM     (newEmptyTMVarIO, newTBQueueIO)
import           Data.Tagged                (untag)
import qualified Data.Time                  as Time
import           Formatting                 (sformat, shown, (%))
import           Mockable                   (Catch, Mockable, Production (..), Throw,
                                             bracket, throw)
import           Network.QDisc.Fair         (fairQDisc)
import           Network.Transport.Abstract (Transport, closeTransport, hoistTransport)
import           Network.Transport.Concrete (concrete)
import qualified Network.Transport.TCP      as TCP
import           System.IO                  (Handle, hClose)
import qualified System.Metrics             as Metrics
import           System.Wlog                (CanLog, LoggerConfig (..), WithLogger,
                                             getLoggerName, logError, productionB,
                                             releaseAllHandlers, setupLogging,
                                             usingLoggerName)

<<<<<<< HEAD
import           Pos.Binary                  ()
import           Pos.Block.Slog              (mkSlogContext)
import           Pos.CLI                     (readLoggerConfig)
import           Pos.Communication.PeerState (PeerStateCtx)
import qualified Pos.Constants               as Const
import           Pos.Context                 (BlkSemaphore (..), ConnectedPeers (..),
                                              NodeContext (..), StartTime (..))
import           Pos.Core                    (Timestamp)
import           Pos.DB                      (MonadDBRead, NodeDBs)
import           Pos.DB.DB                   (initNodeDBs)
import           Pos.DB.Rocks                (closeNodeDBs, openNodeDBs)
import           Pos.Delegation              (DelegationVar, mkDelegationVar)
import           Pos.DHT.Real                (KademliaDHTInstance, KademliaParams (..),
                                              startDHTInstance, stopDHTInstance)
import           Pos.Discovery               (DiscoveryContextSum (..))
import           Pos.Launcher.Param          (BaseParams (..), LoggingParams (..),
                                              NetworkParams (..), NodeParams (..))
import           Pos.Lrc.Context             (LrcContext (..), mkLrcSyncData)
import           Pos.Shutdown.Types          (ShutdownContext (..))
import           Pos.Slotting                (SlottingContextSum (..), SlottingData,
                                              mkNtpSlottingVar, mkSimpleSlottingVar)
import           Pos.Ssc.Class               (SscConstraint, SscParams,
                                              sscCreateNodeContext)
import           Pos.Ssc.Extra               (SscState, mkSscState)
import           Pos.Txp                     (GenericTxpLocalData, TxpMetrics,
                                              mkTxpLocalData, recordTxpMetrics)
=======
import           Pos.Binary                 ()
import           Pos.Block.Slog             (mkSlogContext)
import           Pos.CLI                    (readLoggerConfig)
import qualified Pos.Constants              as Const
import           Pos.Context                (BlkSemaphore (..), ConnectedPeers (..),
                                             GenesisUtxo (..), NodeContext (..),
                                             StartTime (..))
import           Pos.Core                   (Timestamp)
import           Pos.DB                     (MonadDBRead, NodeDBs)
import           Pos.DB.DB                  (initNodeDBs)
import           Pos.DB.Rocks               (closeNodeDBs, openNodeDBs)
import           Pos.Delegation             (DelegationVar, mkDelegationVar)
import           Pos.DHT.Real               (KademliaDHTInstance, KademliaParams (..),
                                             startDHTInstance, stopDHTInstance)
import           Pos.Discovery              (DiscoveryContextSum (..))
import           Pos.Launcher.Param         (BaseParams (..), LoggingParams (..),
                                             NetworkParams (..), NodeParams (..))
import           Pos.Lrc.Context            (LrcContext (..), mkLrcSyncData)
import           Pos.Shutdown.Types         (ShutdownContext (..))
import           Pos.Slotting               (SlottingContextSum (..), SlottingData,
                                             mkNtpSlottingVar, mkSimpleSlottingVar)
import           Pos.Ssc.Class              (SscConstraint, SscParams,
                                             sscCreateNodeContext)
import           Pos.Ssc.Extra              (SscState, mkSscState)
import           Pos.Txp                    (GenericTxpLocalData, TxpMetrics,
                                             mkTxpLocalData, recordTxpMetrics)
>>>>>>> 73182dd3
#ifdef WITH_EXPLORER
import           Pos.Explorer               (explorerTxpGlobalSettings)
#else
import           Pos.Txp                    (txpGlobalSettings)
#endif
import           Pos.Launcher.Mode          (InitMode, InitModeContext (..),
                                             newInitFuture, runInitMode)
import           Pos.Security               (SecurityWorkersClass)
import           Pos.Update.Context         (mkUpdateContext)
import qualified Pos.Update.DB              as GState
import           Pos.Util.Util              (powerLift)
import           Pos.Worker                 (allWorkersCount)
import           Pos.WorkMode               (TxpExtra_TMP)

-- Remove this once there's no #ifdef-ed Pos.Txp import
{-# ANN module ("HLint: ignore Use fewer imports" :: Text) #-}

----------------------------------------------------------------------------
-- Data type
----------------------------------------------------------------------------

-- | This data type contains all resources used by node.
data NodeResources ssc m = NodeResources
    { nrContext    :: !(NodeContext ssc)
    , nrDBs        :: !NodeDBs
    , nrSscState   :: !(SscState ssc)
    , nrTxpState   :: !(GenericTxpLocalData TxpExtra_TMP, TxpMetrics)
    , nrDlgState   :: !DelegationVar
    , nrTransport  :: !(Transport m)
    , nrJLogHandle :: !(Maybe Handle)
    -- ^ Handle for JSON logging (optional).
    , nrEkgStore   :: !Metrics.Store
    }

hoistNodeResources ::
       forall ssc n m. Functor m
    => (forall a. n a -> m a)
    -> NodeResources ssc n
    -> NodeResources ssc m
hoistNodeResources nat nr =
    nr {nrTransport = hoistTransport nat (nrTransport nr)}

----------------------------------------------------------------------------
-- Allocation/release/bracket
----------------------------------------------------------------------------

-- | Allocate all resources used by node. They must be released eventually.
allocateNodeResources
    :: forall ssc.
      (SscConstraint ssc, SecurityWorkersClass ssc)
    => NodeParams
    -> SscParams ssc
    -> Production (NodeResources ssc Production)
allocateNodeResources np@NodeParams {..} sscnp = do
    db <- openNodeDBs npRebuildDb npDbPathM
    (futureLrcContext, putLrcContext) <- newInitFuture
    (futureSlottingVar, putSlottingVar) <- newInitFuture
    (futureSlottingContext, putSlottingContext) <- newInitFuture
    let putSlotting sv sc = do
            putSlottingVar sv
            putSlottingContext sc
        initModeContext = InitModeContext
            db
            npGenesisUtxo
            futureSlottingVar
            futureSlottingContext
            futureLrcContext
    runInitMode initModeContext $ do
        initNodeDBs @ssc
        ctx@NodeContext {..} <- allocateNodeContext np sscnp putSlotting
        putLrcContext ncLrcContext
        setupLoggers $ bpLoggingParams npBaseParams
        dlgVar <- mkDelegationVar @ssc
        txpVar <- mkTxpLocalData
        sscState <- mkSscState @ssc
        nrTransport <- powerLift @Production $ createTransportTCP $ npTcpAddr npNetwork
        nrJLogHandle <-
            case npJLFile of
                Nothing -> pure Nothing
                Just fp -> Just <$> openFile fp WriteMode

        -- EKG monitoring stuff.
        --
        -- Relevant even if monitoring is turned off (no port given). The
        -- gauge and distribution can be sampled by the server dispatcher
        -- and used to inform a policy for delaying the next receive event.
        --
        -- TODO implement this. Requires time-warp-nt commit
        --   275c16b38a715264b0b12f32c2f22ab478db29e9
        -- in addition to the non-master
        --   fdef06b1ace22e9d91c5a81f7902eb5d4b6eb44f
        -- for flexible EKG setup.
        nrEkgStore <- liftIO $ Metrics.newStore
        txpMetrics <- liftIO $ recordTxpMetrics nrEkgStore

        return NodeResources
            { nrContext = ctx
            , nrDBs = db
            , nrSscState = sscState
            , nrTxpState = (txpVar, txpMetrics)
            , nrDlgState = dlgVar
            , ..
            }

-- | Release all resources used by node. They must be released eventually.
releaseNodeResources ::
       forall ssc m. (SscConstraint ssc, MonadIO m)
    => NodeResources ssc m -> m ()
releaseNodeResources NodeResources {..} = do
    releaseAllHandlers
    whenJust nrJLogHandle (liftIO . hClose)
    closeNodeDBs nrDBs
    releaseNodeContext nrContext
    closeTransport nrTransport

-- | Run computation which requires 'NodeResources' ensuring that
-- resources will be released eventually.
bracketNodeResources :: forall ssc a.
      (SscConstraint ssc, SecurityWorkersClass ssc)
    => NodeParams
    -> SscParams ssc
    -> (NodeResources ssc Production -> Production a)
    -> Production a
bracketNodeResources np sp =
    bracket (allocateNodeResources np sp) releaseNodeResources

----------------------------------------------------------------------------
-- Logging
----------------------------------------------------------------------------

getRealLoggerConfig :: MonadIO m => LoggingParams -> m LoggerConfig
getRealLoggerConfig LoggingParams{..} = do
    -- TODO: introduce Maybe FilePath builder for filePrefix
    let cfgBuilder = productionB <>
                     (mempty { _lcFilePrefix = lpHandlerPrefix })
    cfg <- readLoggerConfig lpConfigPath
    pure $ cfg <> cfgBuilder

setupLoggers :: MonadIO m => LoggingParams -> m ()
setupLoggers params = setupLogging =<< getRealLoggerConfig params

-- | RAII for Logging.
loggerBracket :: LoggingParams -> IO a -> IO a
loggerBracket lp = bracket_ (setupLoggers lp) releaseAllHandlers

----------------------------------------------------------------------------
-- NodeContext
----------------------------------------------------------------------------

allocateNodeContext
    :: forall ssc .
      (SscConstraint ssc, SecurityWorkersClass ssc)
    => NodeParams
    -> SscParams ssc
    -> ((Timestamp, TVar SlottingData) -> SlottingContextSum -> InitMode ssc ())
    -> InitMode ssc (NodeContext ssc)
allocateNodeContext np@NodeParams {..} sscnp putSlotting = do
    ncLoggerConfig <- getRealLoggerConfig $ bpLoggingParams npBaseParams
    ncBlkSemaphore <- BlkSemaphore <$> newEmptyMVar
    lcLrcSync <- mkLrcSyncData >>= newTVarIO
    ncDiscoveryContext <-
        case npDiscovery npNetwork of
            Left peers -> pure (DCStatic peers)
            Right kadParams ->
                DCKademlia <$> createKademliaInstance npBaseParams kadParams
    ncSlottingVar <- (npSystemStart,) <$> mkSlottingVar
    ncSlottingContext <-
        case npUseNTP of
            True  -> SCNtp <$> mkNtpSlottingVar
            False -> SCSimple <$> mkSimpleSlottingVar
    putSlotting ncSlottingVar ncSlottingContext
    ncUserSecret <- newTVarIO $ npUserSecret
    ncBlockRetrievalQueue <- liftIO $ newTBQueueIO Const.blockRetrievalQueueSize
    ncInvPropagationQueue <- liftIO $ newTBQueueIO Const.propagationQueueSize
    ncRecoveryHeader <- liftIO newEmptyTMVarIO
    ncProgressHeader <- liftIO newEmptyTMVarIO
    ncShutdownFlag <- newTVarIO False
    ncStartTime <- StartTime <$> liftIO Time.getCurrentTime
    ncLastKnownHeader <- newTVarIO Nothing
    ncUpdateContext <- mkUpdateContext
    ncSscContext <- untag @ssc sscCreateNodeContext sscnp
    ncSlogContext <- mkSlogContext
    -- TODO synchronize the NodeContext peers var with whatever system
    -- populates it.
    peersVar <- newTVarIO mempty
    let ctx shutdownQueue =
            NodeContext
            { ncConnectedPeers = ConnectedPeers peersVar
            , ncLrcContext = LrcContext {..}
            , ncShutdownContext = ShutdownContext ncShutdownFlag shutdownQueue
            , ncNodeParams = np
#ifdef WITH_EXPLORER
            , ncTxpGlobalSettings = explorerTxpGlobalSettings
#else
            , ncTxpGlobalSettings = txpGlobalSettings
#endif
            , ..
            }
    -- This queue won't be used.
    fakeQueue <- liftIO (newTBQueueIO 100500)
    let allWorkersNum = allWorkersCount @ssc (ctx fakeQueue)
    ctx <$> liftIO (newTBQueueIO allWorkersNum)

releaseNodeContext :: forall ssc m . MonadIO m => NodeContext ssc -> m ()
releaseNodeContext NodeContext {..} =
    case ncDiscoveryContext of
        DCKademlia kademlia -> stopDHTInstance kademlia
        DCStatic _          -> pass

-- Create new 'SlottingVar' using data from DB. Probably it would be
-- good to have it in 'infra', but it's complicated.
mkSlottingVar :: (MonadIO m, MonadDBRead m) => m (TVar SlottingData)
mkSlottingVar = newTVarIO =<< GState.getSlottingData

----------------------------------------------------------------------------
-- Kademlia
----------------------------------------------------------------------------

createKademliaInstance ::
       (MonadIO m, Mockable Catch m, Mockable Throw m, CanLog m)
    => BaseParams
    -> KademliaParams
    -> m KademliaDHTInstance
createKademliaInstance BaseParams {..} kp =
    usingLoggerName (lpRunnerTag bpLoggingParams) (startDHTInstance instConfig)
  where
    instConfig = kp {kpPeers = ordNub $ kpPeers kp ++ Const.defaultPeers}

-- | RAII for 'KademliaDHTInstance'.
bracketKademlia
    :: BaseParams
    -> KademliaParams
    -> (KademliaDHTInstance -> Production a)
    -> Production a
bracketKademlia bp kp action =
    bracket (createKademliaInstance bp kp) stopDHTInstance action

----------------------------------------------------------------------------
-- Transport
----------------------------------------------------------------------------

createTransportTCP
    :: (MonadIO m, WithLogger m, Mockable Throw m)
    => TCP.TCPAddr
    -> m (Transport m)
createTransportTCP addrInfo = do
    loggerName <- getLoggerName
    let tcpParams =
            (TCP.defaultTCPParameters
             { TCP.transportConnectTimeout =
                   Just $ fromIntegral Const.networkConnectionTimeout
             , TCP.tcpNewQDisc = fairQDisc $ \_ -> return Nothing
             -- Will check the peer's claimed host against the observed host
             -- when new connections are made. This prevents an easy denial
             -- of service attack.
             , TCP.tcpCheckPeerHost = True
             , TCP.tcpServerExceptionHandler = \e ->
                     usingLoggerName (loggerName <> "transport") $
                         logError $ sformat ("Exception in tcp server: " % shown) e
             })
    transportE <-
        liftIO $ TCP.createTransport addrInfo tcpParams
    case transportE of
        Left e -> do
            logError $ sformat ("Error creating TCP transport: " % shown) e
            throw e
        Right transport -> return (concrete transport)

-- | RAII for 'Transport'.
bracketTransport
    :: TCP.TCPAddr
    -> (Transport Production -> Production a)
    -> Production a
bracketTransport tcpAddr =
    bracket (createTransportTCP tcpAddr) (closeTransport)<|MERGE_RESOLUTION|>--- conflicted
+++ resolved
@@ -40,41 +40,12 @@
                                              releaseAllHandlers, setupLogging,
                                              usingLoggerName)
 
-<<<<<<< HEAD
-import           Pos.Binary                  ()
-import           Pos.Block.Slog              (mkSlogContext)
-import           Pos.CLI                     (readLoggerConfig)
-import           Pos.Communication.PeerState (PeerStateCtx)
-import qualified Pos.Constants               as Const
-import           Pos.Context                 (BlkSemaphore (..), ConnectedPeers (..),
-                                              NodeContext (..), StartTime (..))
-import           Pos.Core                    (Timestamp)
-import           Pos.DB                      (MonadDBRead, NodeDBs)
-import           Pos.DB.DB                   (initNodeDBs)
-import           Pos.DB.Rocks                (closeNodeDBs, openNodeDBs)
-import           Pos.Delegation              (DelegationVar, mkDelegationVar)
-import           Pos.DHT.Real                (KademliaDHTInstance, KademliaParams (..),
-                                              startDHTInstance, stopDHTInstance)
-import           Pos.Discovery               (DiscoveryContextSum (..))
-import           Pos.Launcher.Param          (BaseParams (..), LoggingParams (..),
-                                              NetworkParams (..), NodeParams (..))
-import           Pos.Lrc.Context             (LrcContext (..), mkLrcSyncData)
-import           Pos.Shutdown.Types          (ShutdownContext (..))
-import           Pos.Slotting                (SlottingContextSum (..), SlottingData,
-                                              mkNtpSlottingVar, mkSimpleSlottingVar)
-import           Pos.Ssc.Class               (SscConstraint, SscParams,
-                                              sscCreateNodeContext)
-import           Pos.Ssc.Extra               (SscState, mkSscState)
-import           Pos.Txp                     (GenericTxpLocalData, TxpMetrics,
-                                              mkTxpLocalData, recordTxpMetrics)
-=======
 import           Pos.Binary                 ()
 import           Pos.Block.Slog             (mkSlogContext)
 import           Pos.CLI                    (readLoggerConfig)
 import qualified Pos.Constants              as Const
 import           Pos.Context                (BlkSemaphore (..), ConnectedPeers (..),
-                                             GenesisUtxo (..), NodeContext (..),
-                                             StartTime (..))
+                                             NodeContext (..), StartTime (..))
 import           Pos.Core                   (Timestamp)
 import           Pos.DB                     (MonadDBRead, NodeDBs)
 import           Pos.DB.DB                  (initNodeDBs)
@@ -94,7 +65,6 @@
 import           Pos.Ssc.Extra              (SscState, mkSscState)
 import           Pos.Txp                    (GenericTxpLocalData, TxpMetrics,
                                              mkTxpLocalData, recordTxpMetrics)
->>>>>>> 73182dd3
 #ifdef WITH_EXPLORER
 import           Pos.Explorer               (explorerTxpGlobalSettings)
 #else
