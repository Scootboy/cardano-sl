--- conflicted
+++ resolved
@@ -100,12 +100,7 @@
 import           Pos.Ssc.Class               (SscConstraint, SscHelpersClass,
                                               SscListenersClass, SscNodeContext,
                                               SscParams, sscCreateNodeContext)
-<<<<<<< HEAD
-import           Pos.Ssc.Extra               (ignoreSscHolder, mkSscHolderState,
-                                              mkStateAndRunSscHolder, runSscHolder)
-=======
 import           Pos.Ssc.Extra               (ignoreSscHolder, mkStateAndRunSscHolder)
->>>>>>> 63adb31e
 import           Pos.Statistics              (getNoStatsT, runStatsT')
 import           Pos.Txp.Holder              (runTxpLDHolder)
 import qualified Pos.Txp.Types.UtxoView      as UV
@@ -216,15 +211,9 @@
                        runKademliaDHT (rmDHT res) .
                        runPeerStateHolder stateM_
 
-<<<<<<< HEAD
-       let startMonitoring node = case lpEkgPort of
-               Nothing   -> return Nothing
-               Just port -> Just <$> setupMonitor port runIO node
-=======
        let startMonitoring node' = case lpEkgPort of
                Nothing   -> return Nothing
                Just port -> Just <$> setupMonitor port runIO node'
->>>>>>> 63adb31e
 
        let stopMonitoring it = case it of
                Nothing        -> return ()
