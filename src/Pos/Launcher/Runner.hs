{-# LANGUAGE AllowAmbiguousTypes #-}
{-# LANGUAGE ConstraintKinds     #-}
{-# LANGUAGE ScopedTypeVariables #-}
{-# LANGUAGE TemplateHaskell     #-}

-- | Runners in various modes.

module Pos.Launcher.Runner
       ( -- * High level runners
         runRawRealMode
       , runProductionMode
       , runStatsMode
       , runServiceMode

       --  -- * Service runners
       , runTimeSlaveReal
       , runTimeLordReal

       -- * Exported for custom usage in CLI utils
       , addDevListeners
       , setupLoggers
       , bracketDHTInstance
       , runServer
       , loggerBracket
       , createTransport
       , bracketTransport
       , bracketResources
       , RealModeResources(..)
       ) where

<<<<<<< HEAD
import           Control.Concurrent.MVar     (newEmptyMVar, newMVar, takeMVar,
                                              tryReadMVar)
import           Control.Concurrent.STM.TVar (newTVar)
import           Control.Lens                (each, to, (%~), (^..), (^?), _head, _tail)
import           Control.Monad.Fix           (MonadFix)
import           Data.Default                (def)
import           Data.List                   (nub)
import           Data.Proxy                  (Proxy (..))
import qualified Data.Time                   as Time
import           Formatting                  (build, sformat, shown, (%))
import           Mockable                    (Mockable, MonadMockable, Production (..),
                                              Throw, bracket, currentTime, fork,
                                              killThread, throw)
import           Network.Transport           (Transport, closeTransport)
import           Network.Transport.Concrete  (concrete)
import qualified Network.Transport.TCP       as TCP
import           Node                        (Listener, NodeAction (..), SendActions,
                                              hoistListenerAction, hoistSendActions, node)
import qualified STMContainers.Map           as SM
import           System.Random               (newStdGen)
import           System.Wlog                 (WithLogger, logDebug, logError, logInfo,
                                              logWarning, releaseAllHandlers,
                                              traverseLoggerConfig, usingLoggerName)
import           Universum                   hiding (bracket)

import           Pos.Binary                  ()
import           Pos.CLI                     (readLoggerConfig)
import           Pos.Communication           (BiP (..), SysStartRequest (..),
                                              SysStartResponse, allListeners,
                                              allStubListeners, sysStartReqListener,
                                              sysStartRespListener)
import           Pos.Communication.PeerState (runPeerStateHolder)
import           Pos.Constants               (defaultPeers, isDevelopment, runningMode)
import qualified Pos.Constants               as Const
import           Pos.Context                 (ContextHolder (..), NodeContext (..),
                                              runContextHolder)
import           Pos.Crypto                  (createProxySecretKey, toPublic)
import           Pos.DB                      (MonadDB (..), getTip, initNodeDBs,
                                              openNodeDBs, runDBHolder, _gStateDB)
import           Pos.DB.Misc                 (addProxySecretKey)
import           Pos.Delegation.Class        (runDelegationT)
import           Pos.DHT.Model               (MonadDHT (..), sendToNeighbors)
import           Pos.DHT.Real                (KademliaDHTInstance,
                                              KademliaDHTInstanceConfig (..),
                                              runKademliaDHT, startDHTInstance,
                                              stopDHTInstance)
import           Pos.Genesis                 (genesisLeaders)
import           Pos.Launcher.Param          (BaseParams (..), LoggingParams (..),
                                              NodeParams (..))
import           Pos.Ssc.Class               (SscConstraint, SscNodeContext,
                                              SscParams, sscCreateNodeContext,
                                              sscLoadGlobalState)
import           Pos.Ssc.Class.Listeners     (SscListenersClass)
import           Pos.Ssc.Extra               (runSscHolder)
import           Pos.Statistics              (getNoStatsT, runStatsT')
import           Pos.Txp.Holder              (runTxpLDHolder)
import qualified Pos.Txp.Types.UtxoView      as UV
import           Pos.Types                   (Timestamp (Timestamp), timestampF)
import           Pos.Update.MemState         (runUSHolder)
import           Pos.Util                    (runWithRandomIntervals', stubListenerOneMsg)
import           Pos.Util.TimeWarp           (sec)
import           Pos.Util.UserSecret         (peekUserSecret, usKeys, writeUserSecret)
import           Pos.WorkMode                (ProductionMode, RawRealMode, ServiceMode,
                                              StatsMode)

data RealModeResources = RealModeResources
    { rmTransport :: Transport
    , rmDHT       :: KademliaDHTInstance
    }
=======
import           Control.Concurrent.MVar      (newEmptyMVar, newMVar, takeMVar,
                                               tryReadMVar)
import           Control.Concurrent.STM.TVar  (TVar, newTVar)
import           Control.Lens                 (each, to, (%~), (^..), (^?), _head, _tail)
import           Control.Monad.Catch          (bracket)
import           Control.Monad.Trans.Control  (MonadBaseControl)
import           Control.Monad.Trans.Resource (runResourceT)
import           Control.TimeWarp.Rpc         (ConnectionPool, Dialog, Transfer,
                                               commLoggerName, runDialog, runTransfer,
                                               runTransferRaw, setForkStrategy)
import           Control.TimeWarp.Timed       (MonadTimed, currentTime, fork, killThread,
                                               repeatForever, runTimedIO, runTimedIO, sec)

import           Data.Default                 (def)
import           Data.List                    (nub)
import qualified Data.Time                    as Time
import           Formatting                   (build, sformat, shown, (%))
import           System.Wlog                  (LoggerName (..), WithLogger, logDebug,
                                               logInfo, logWarning, releaseAllHandlers,
                                               traverseLoggerConfig, usingLoggerName)
import           Universum

import           Pos.Binary                   ()
import           Pos.CLI                      (readLoggerConfig)
import           Pos.Communication            (MutSocketState, SysStartRequest (..),
                                               allListeners, forkStrategy,
                                               newMutSocketState, noCacheMessageNames,
                                               sysStartReqListener,
                                               sysStartReqListenerSlave,
                                               sysStartRespListener)
import           Pos.Constants                (RunningMode (..), defaultPeers,
                                               isDevelopment, runningMode)
import           Pos.Context                  (ContextHolder (..), NodeContext (..),
                                               runContextHolder)
import           Pos.Crypto                   (createProxySecretKey, toPublic)
import           Pos.DB                       (MonadDB (..), initNodeDBs, openNodeDBs,
                                               runDBHolder, _gStateDB)
import           Pos.DB.GState                (getTip)
import           Pos.DB.Misc                  (addProxySecretKey)
import           Pos.Delegation.Class         (runDelegationT)
import           Pos.DHT.Model                (BiP (..), ListenerDHT, MonadDHT (..),
                                               mapListenerDHT, sendToNeighbors)
import           Pos.DHT.Model.Class          (DHTPacking, MonadDHTDialog)
import           Pos.DHT.Real                 (KademliaDHT, KademliaDHTConfig (..),
                                               KademliaDHTInstance,
                                               KademliaDHTInstanceConfig (..),
                                               runKademliaDHT, startDHTInstance,
                                               stopDHTInstance)
import           Pos.Genesis                  (genesisLeaders)
import           Pos.Launcher.Param           (BaseParams (..), LoggingParams (..),
                                               NodeParams (..))
import           Pos.Ssc.Class                (SscConstraint, SscNodeContext, SscParams,
                                               sscCreateNodeContext, sscLoadGlobalState)
import           Pos.Ssc.Extra                (runSscHolder)
import           Pos.Statistics               (getNoStatsT, runStatsT)
import           Pos.Txp.Holder               (runTxpLDHolder)
import qualified Pos.Txp.Types.UtxoView       as UV
import           Pos.Types                    (Timestamp (Timestamp), timestampF,
                                               unflattenSlotId)
import           Pos.Update.MemState          (runUSHolder)
import           Pos.Util                     (runWithRandomIntervals)
import           Pos.Util.UserSecret          (peekUserSecret, usKeys, writeUserSecret)
import           Pos.Worker                   (statsWorkers)
import           Pos.WorkMode                 (MinWorkMode, ProductionMode, RawRealMode,
                                               ServiceMode, StatsMode, TimedMode)
>>>>>>> 3baa924d

----------------------------------------------------------------------------
-- Service node runners
----------------------------------------------------------------------------

-- | Runs node as time-slave inside IO monad.
runTimeSlaveReal :: SscListenersClass ssc => Proxy ssc -> RealModeResources -> BaseParams -> Production Timestamp
runTimeSlaveReal sscProxy res bp = do
    mvar <- liftIO newEmptyMVar
    runServiceMode res bp (listeners mvar) $ \sendActions ->
      case runningMode of
         Const.Development -> do
           tId <- fork $
             runWithRandomIntervals' (sec 10) (sec 60) $ liftIO (tryReadMVar mvar) >>= \case
                 Nothing -> do
                    logInfo "Asking neighbors for system start"
                    sendToNeighbors sendActions SysStartRequest `catchAll`
                       \e -> logDebug $ sformat
                       ("Error sending SysStartRequest to neighbors: " % shown) e
                 Just _ -> fail "Close thread"
           t <- liftIO $ takeMVar mvar
           killThread tId
           t <$ logInfo (sformat ("[Time slave] adopted system start " % timestampF) t)
         Const.Production ts -> logWarning "Time slave launched in Production" $> ts
  where
    listeners mvar =
      if isDevelopment
         then allStubListeners sscProxy ++ [stubListenerOneMsg (Proxy :: Proxy SysStartRequest), sysStartRespListener mvar]
         else allStubListeners sscProxy

-- | Runs time-lord to acquire system start.
runTimeLordReal :: LoggingParams -> Production Timestamp
runTimeLordReal LoggingParams{..} = do
    t <- Timestamp <$> currentTime
    usingLoggerName lpRunnerTag (doLog t) $> t
  where
    doLog t = do
        realTime <- liftIO Time.getZonedTime
        logInfo (sformat ("[Time lord] System start: " %timestampF%", i. e.: "%shown) t realTime)

------------------------------------------------------------------------------
---- High level runners
------------------------------------------------------------------------------

-- | RawRealMode runner.
runRawRealMode
    :: forall ssc a.
       SscConstraint ssc
    => RealModeResources
    -> NodeParams
    -> SscParams ssc
    -> [Listener BiP (RawRealMode ssc)]
    -> (SendActions BiP (RawRealMode ssc) -> RawRealMode ssc a)
    -> Production a
runRawRealMode res np@NodeParams {..} sscnp listeners action =
    usingLoggerName lpRunnerTag $ do
       initNC <- sscCreateNodeContext @ssc sscnp
       modernDBs <- openNodeDBs npRebuildDb npDbPathM
       -- FIXME: initialization logic must be in scenario.
       runDBHolder modernDBs . runCH np initNC $ initNodeDBs
       initTip <- runDBHolder modernDBs getTip
       initGS <- runDBHolder modernDBs (sscLoadGlobalState @ssc initTip)
       stateM <- liftIO SM.newIO
       runDBHolder modernDBs .
          runCH np initNC .
          flip runSscHolder initGS .
          runTxpLDHolder (UV.createFromDB . _gStateDB $ modernDBs) initTip .
          runDelegationT def .
          runUSHolder .
          runKademliaDHT (rmDHT res) .
          runPeerStateHolder stateM .
          runServer (rmTransport res) listeners $
              \sa -> nodeStartMsg npBaseParams >> action sa
  where
    LoggingParams {..} = bpLoggingParams npBaseParams

-- | ServiceMode runner.
runServiceMode
    :: RealModeResources
    -> BaseParams
    -> [Listener BiP ServiceMode]
    -> (SendActions BiP ServiceMode -> ServiceMode a)
    -> Production a
runServiceMode res bp@BaseParams{..} listeners action =
    usingLoggerName (lpRunnerTag bpLoggingParams) .
    runKademliaDHT (rmDHT res) .
    runServer (rmTransport res) listeners $
        \sa -> nodeStartMsg bp >> action sa

runServer :: (MonadIO m, MonadMockable m, MonadFix m)
  => Transport -> [Listener BiP m] -> (SendActions BiP m -> m b) -> m b
runServer transport listeners action = do
    stdGen <- liftIO newStdGen
    node (concrete transport) stdGen BiP $ \__node ->
        pure $ NodeAction listeners action

-- | ProductionMode runner.
runProductionMode
    :: forall ssc a.
       (SscConstraint ssc)
    => RealModeResources
    -> NodeParams
    -> SscParams ssc
    -> (SendActions BiP (ProductionMode ssc) -> ProductionMode ssc a)
    -> Production a
runProductionMode res np@NodeParams {..} sscnp action =
    runRawRealMode res np sscnp listeners $
        \sendActions -> getNoStatsT . action $ hoistSendActions lift getNoStatsT sendActions
  where
    listeners = addDevListeners npSystemStart commonListeners
    commonListeners = hoistListenerAction getNoStatsT lift <$> allListeners

-- | StatsMode runner.
-- [CSL-169]: spawn here additional listener, which would accept stat queries
-- can be done as part of refactoring (or someone who will refactor will create new issue).
runStatsMode
    :: forall ssc a.
       (SscConstraint ssc)
    => RealModeResources
    -> NodeParams
    -> SscParams ssc
    -> (SendActions BiP (StatsMode ssc) -> StatsMode ssc a)
    -> Production a
runStatsMode res np@NodeParams {..} sscnp action = do
    statMap <- liftIO SM.newIO
    let listeners = addDevListeners npSystemStart commonListeners
        commonListeners = hoistListenerAction (runStatsT' statMap) lift <$> allListeners
    runRawRealMode res np sscnp listeners $
        \sendActions -> do
            runStatsT' statMap . action $ hoistSendActions lift (runStatsT' statMap) sendActions

----------------------------------------------------------------------------
-- Lower level runners
----------------------------------------------------------------------------

runCH :: (MonadDB ssc m, MonadFail m)
      => NodeParams -> SscNodeContext ssc -> ContextHolder ssc m a -> m a
runCH NodeParams {..} sscNodeContext act = do
    jlFile <- liftIO (maybe (pure Nothing) (fmap Just . newMVar) npJLFile)
    semaphore <- liftIO newEmptyMVar
    lrcSync <- atomically $ newTVar (True, 0)
    userSecret <- peekUserSecret npKeyfilePath

    -- Get primary secret key
    (primarySecretKey, userSecret') <- case npSecretKey of
        Nothing -> case userSecret ^? usKeys . _head of
            Nothing -> fail $ "No secret keys are found in " ++ npKeyfilePath
            Just sk -> return (sk, userSecret)
        Just sk -> do
            let us = userSecret & usKeys %~ (sk :) . filter (/= sk)
            writeUserSecret us
            return (sk, us)

    let eternity = (minBound, maxBound)
        makeOwnPSK = flip (createProxySecretKey primarySecretKey) eternity . toPublic
        ownPSKs = userSecret' ^.. usKeys._tail.each.to makeOwnPSK
    forM_ ownPSKs addProxySecretKey

    userSecretVar <- liftIO . atomically . newTVar $ userSecret'
    ntpData <- (liftIO . runTimedIO $ currentTime) >>= atomically . newTVar . (0, )
    lastSlot <- atomically . newTVar $ unflattenSlotId 0
    let ctx =
            NodeContext
            { ncSystemStart = npSystemStart
            , ncSecretKey = primarySecretKey
            , ncGenesisUtxo = npCustomUtxo
            , ncGenesisLeaders = genesisLeaders npCustomUtxo
            , ncTimeLord = npTimeLord
            , ncJLFile = jlFile
            , ncDbPath = npDbPathM
            , ncSscContext = sscNodeContext
            , ncAttackTypes = npAttackTypes
            , ncAttackTargets = npAttackTargets
            , ncPropagation = npPropagation
            , ncBlkSemaphore = semaphore
            , ncLrcSync = lrcSync
            , ncUserSecret = userSecretVar
            , ncNtpData = ntpData
            , ncNtpLastSlot = lastSlot
            }
    runContextHolder ctx act

----------------------------------------------------------------------------
-- Utilities
----------------------------------------------------------------------------

nodeStartMsg :: WithLogger m => BaseParams -> m ()
nodeStartMsg BaseParams {..} = logInfo msg
  where
    msg = sformat ("Started node, joining to DHT network " %build) bpDHTPeers

setupLoggers :: MonadIO m => LoggingParams -> m ()
setupLoggers LoggingParams{..} = do
    lpLoggerConfig <- readLoggerConfig lpConfigPath
    traverseLoggerConfig dhtMapper lpLoggerConfig lpHandlerPrefix
  where
    dhtMapper  name | name == "dht"  = dhtLoggerName (Proxy :: Proxy (RawRealMode ssc))
                    | otherwise      = name

-- | RAII for node starter.
loggerBracket :: LoggingParams -> IO a -> IO a
loggerBracket lp = bracket_ (setupLoggers lp) releaseAllHandlers

addDevListeners
    :: Monad m => Timestamp
    -> [Listener BiP m]
    -> [Listener BiP m]
addDevListeners sysStart ls =
    if isDevelopment
    then stubListenerOneMsg (Proxy :: Proxy SysStartResponse) : sysStartReqListener sysStart : ls
    else ls

bracketDHTInstance
    :: BaseParams -> (KademliaDHTInstance -> Production a) -> Production a
bracketDHTInstance BaseParams {..} action = bracket acquire release action
  where
    withLog = usingLoggerName $ lpRunnerTag bpLoggingParams
    acquire = withLog $ startDHTInstance instConfig
    release = withLog . stopDHTInstance
    instConfig =
        KademliaDHTInstanceConfig
        { kdcKeyOrType = bpDHTKeyOrType
        , kdcPort = bpPort
        , kdcInitialPeers = nub $ bpDHTPeers ++ defaultPeers
        , kdcExplicitInitial = bpDHTExplicitInitial
        }

createTransport :: (MonadIO m, WithLogger m, Mockable Throw m) => Word16 -> m Transport
createTransport port = do
    transportE <- liftIO $ TCP.createTransport
                             "0.0.0.0"
                             (show port)
                             TCP.defaultTCPParameters
    case transportE of
      Left e -> do
          logError $ sformat ("Error creating TCP transport: " % shown) e
          throw e
      Right transport -> return transport

bracketTransport :: BaseParams -> (Transport -> Production a) -> Production a
bracketTransport BaseParams{..} = bracket (withLog $ createTransport bpPort) (liftIO . closeTransport)
  where
    withLog = usingLoggerName $ lpRunnerTag bpLoggingParams

bracketResources :: BaseParams -> (RealModeResources -> Production a) -> IO a
bracketResources bp action =
    loggerBracket (bpLoggingParams bp) .
    runProduction .
    bracketDHTInstance bp $ \rmDHT ->
    bracketTransport bp $ \rmTransport ->
        action $ RealModeResources {..}<|MERGE_RESOLUTION|>--- conflicted
+++ resolved
@@ -28,77 +28,6 @@
        , RealModeResources(..)
        ) where
 
-<<<<<<< HEAD
-import           Control.Concurrent.MVar     (newEmptyMVar, newMVar, takeMVar,
-                                              tryReadMVar)
-import           Control.Concurrent.STM.TVar (newTVar)
-import           Control.Lens                (each, to, (%~), (^..), (^?), _head, _tail)
-import           Control.Monad.Fix           (MonadFix)
-import           Data.Default                (def)
-import           Data.List                   (nub)
-import           Data.Proxy                  (Proxy (..))
-import qualified Data.Time                   as Time
-import           Formatting                  (build, sformat, shown, (%))
-import           Mockable                    (Mockable, MonadMockable, Production (..),
-                                              Throw, bracket, currentTime, fork,
-                                              killThread, throw)
-import           Network.Transport           (Transport, closeTransport)
-import           Network.Transport.Concrete  (concrete)
-import qualified Network.Transport.TCP       as TCP
-import           Node                        (Listener, NodeAction (..), SendActions,
-                                              hoistListenerAction, hoistSendActions, node)
-import qualified STMContainers.Map           as SM
-import           System.Random               (newStdGen)
-import           System.Wlog                 (WithLogger, logDebug, logError, logInfo,
-                                              logWarning, releaseAllHandlers,
-                                              traverseLoggerConfig, usingLoggerName)
-import           Universum                   hiding (bracket)
-
-import           Pos.Binary                  ()
-import           Pos.CLI                     (readLoggerConfig)
-import           Pos.Communication           (BiP (..), SysStartRequest (..),
-                                              SysStartResponse, allListeners,
-                                              allStubListeners, sysStartReqListener,
-                                              sysStartRespListener)
-import           Pos.Communication.PeerState (runPeerStateHolder)
-import           Pos.Constants               (defaultPeers, isDevelopment, runningMode)
-import qualified Pos.Constants               as Const
-import           Pos.Context                 (ContextHolder (..), NodeContext (..),
-                                              runContextHolder)
-import           Pos.Crypto                  (createProxySecretKey, toPublic)
-import           Pos.DB                      (MonadDB (..), getTip, initNodeDBs,
-                                              openNodeDBs, runDBHolder, _gStateDB)
-import           Pos.DB.Misc                 (addProxySecretKey)
-import           Pos.Delegation.Class        (runDelegationT)
-import           Pos.DHT.Model               (MonadDHT (..), sendToNeighbors)
-import           Pos.DHT.Real                (KademliaDHTInstance,
-                                              KademliaDHTInstanceConfig (..),
-                                              runKademliaDHT, startDHTInstance,
-                                              stopDHTInstance)
-import           Pos.Genesis                 (genesisLeaders)
-import           Pos.Launcher.Param          (BaseParams (..), LoggingParams (..),
-                                              NodeParams (..))
-import           Pos.Ssc.Class               (SscConstraint, SscNodeContext,
-                                              SscParams, sscCreateNodeContext,
-                                              sscLoadGlobalState)
-import           Pos.Ssc.Class.Listeners     (SscListenersClass)
-import           Pos.Ssc.Extra               (runSscHolder)
-import           Pos.Statistics              (getNoStatsT, runStatsT')
-import           Pos.Txp.Holder              (runTxpLDHolder)
-import qualified Pos.Txp.Types.UtxoView      as UV
-import           Pos.Types                   (Timestamp (Timestamp), timestampF)
-import           Pos.Update.MemState         (runUSHolder)
-import           Pos.Util                    (runWithRandomIntervals', stubListenerOneMsg)
-import           Pos.Util.TimeWarp           (sec)
-import           Pos.Util.UserSecret         (peekUserSecret, usKeys, writeUserSecret)
-import           Pos.WorkMode                (ProductionMode, RawRealMode, ServiceMode,
-                                              StatsMode)
-
-data RealModeResources = RealModeResources
-    { rmTransport :: Transport
-    , rmDHT       :: KademliaDHTInstance
-    }
-=======
 import           Control.Concurrent.MVar      (newEmptyMVar, newMVar, takeMVar,
                                                tryReadMVar)
 import           Control.Concurrent.STM.TVar  (TVar, newTVar)
@@ -106,12 +35,14 @@
 import           Control.Monad.Catch          (bracket)
 import           Control.Monad.Trans.Control  (MonadBaseControl)
 import           Control.Monad.Trans.Resource (runResourceT)
-import           Control.TimeWarp.Rpc         (ConnectionPool, Dialog, Transfer,
-                                               commLoggerName, runDialog, runTransfer,
-                                               runTransferRaw, setForkStrategy)
-import           Control.TimeWarp.Timed       (MonadTimed, currentTime, fork, killThread,
-                                               repeatForever, runTimedIO, runTimedIO, sec)
-
+import qualified Data.Time                    as Time
+import           Formatting                   (build, sformat, shown, (%))
+import           Mockable                     (Mockable, MonadMockable, Production (..),
+                                               Throw, bracket, currentTime, fork,
+                                               killThread, throw)
+import           Network.Transport            (Transport, closeTransport)
+import           Network.Transport.Concrete   (concrete)
+import qualified Network.Transport.TCP        as TCP
 import           Data.Default                 (def)
 import           Data.List                    (nub)
 import qualified Data.Time                    as Time
@@ -164,7 +95,6 @@
 import           Pos.Worker                   (statsWorkers)
 import           Pos.WorkMode                 (MinWorkMode, ProductionMode, RawRealMode,
                                                ServiceMode, StatsMode, TimedMode)
->>>>>>> 3baa924d
 
 ----------------------------------------------------------------------------
 -- Service node runners
