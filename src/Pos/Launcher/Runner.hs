{-# LANGUAGE AllowAmbiguousTypes   #-}
{-# LANGUAGE CPP                   #-}
{-# LANGUAGE ConstraintKinds       #-}
{-# LANGUAGE FlexibleContexts      #-}
{-# LANGUAGE LambdaCase            #-}
{-# LANGUAGE MultiParamTypeClasses #-}
{-# LANGUAGE ScopedTypeVariables   #-}
{-# LANGUAGE TemplateHaskell       #-}

-- | Runners in various modes.

module Pos.Launcher.Runner
       (
         -- * High level runners
         runRawRealMode
       , runProductionMode
       , runStatsMode
       , runServiceMode

         -- * Service runners
       , runSupporterReal
       , runTimeSlaveReal
       , runTimeLordReal

       -- * Exported for custom usage in CLI utils
       , addDevListeners
       , bracketDHTInstance
       , runTimed
       ) where

import           Control.Concurrent.MVar         (newEmptyMVar, newMVar, takeMVar,
                                                  tryReadMVar)
import           Control.Monad                   (fail)
import           Control.Monad.Catch             (bracket)
import           Control.Monad.Trans.Control     (MonadBaseControl)
import           Control.Monad.Trans.Resource    (allocate, runResourceT)
import           Control.TimeWarp.Rpc            (Dialog, Transfer, commLoggerName,
                                                  runDialog, runTransfer)
import           Control.TimeWarp.Timed          (MonadTimed, currentTime, fork,
                                                  killThread, repeatForever, runTimedIO,
                                                  sec)

import           Data.Acquire                    (withEx)
import           Data.List                       (nub)
import qualified Data.Time                       as Time
import           Formatting                      (build, sformat, shown, (%))
import           System.Directory                (doesDirectoryExist,
                                                  removeDirectoryRecursive)
import           System.FilePath                 ((</>))
import           System.Wlog                     (LoggerName (..), WithLogger, logDebug,
                                                  logInfo, logWarning, releaseAllHandlers,
                                                  traverseLoggerConfig, usingLoggerName)
import           Universum

<<<<<<< HEAD
import           Pos.Binary                      ()
import           Pos.CLI                         (readLoggerConfig)
import           Pos.Communication               (SysStartRequest (..), allListeners,
                                                  noCacheMessageNames,
                                                  sysStartReqListener,
                                                  sysStartReqListenerSlave,
                                                  sysStartRespListener)
import           Pos.Constants                   (RunningMode (..), defaultPeers,
                                                  isDevelopment, runningMode)
import           Pos.DHT                         (BiP (..), DHTMsgHeader, ListenerDHT,
                                                  MonadDHT (..), mapListenerDHT,
                                                  sendToNeighbors)
=======
import           Pos.Binary                   ()
import           Pos.CLI                      (readLoggerConfig)
import           Pos.Communication            (SysStartRequest (..), allListeners,
                                               noCacheMessageNames, sysStartReqListener,
                                               sysStartReqListenerSlave,
                                               sysStartRespListener)
import           Pos.Constants                (RunningMode (..), defaultPeers,
                                               isDevelopment, runningMode)
import           Pos.DHT                      (BiP (..), ListenerDHT, MonadDHT (..),
                                               mapListenerDHT, sendToNeighbors)
>>>>>>> c8530767
#ifdef WITH_ROCKS
import qualified Pos.Modern.DB                   as Modern
import qualified Pos.Modern.Txp.Holder           as Modern
import qualified Pos.Modern.Txp.Storage.UtxoView as Modern
#endif
<<<<<<< HEAD
import           Pos.Context                     (ContextHolder (..), NodeContext (..),
                                                  runContextHolder)
import           Pos.DHT.Real                    (KademliaDHT, KademliaDHTConfig (..),
                                                  KademliaDHTInstance,
                                                  KademliaDHTInstanceConfig (..),
                                                  runKademliaDHT, startDHTInstance,
                                                  stopDHTInstance)
import           Pos.Launcher.Param              (BaseParams (..), LoggingParams (..),
                                                  NodeParams (..))
import           Pos.Ssc.Class                   (SscConstraint, SscNodeContext,
                                                  SscParams, sscCreateNodeContext)
import           Pos.Ssc.LocalData               (runSscLDImpl)
import           Pos.State                       (NodeState, closeState, openMemState,
                                                  openState, runDBHolder)
import           Pos.State.Storage               (storageFromUtxo)
import           Pos.Statistics                  (getNoStatsT, runStatsT)
import           Pos.Types                       (Timestamp (Timestamp), timestampF)
import           Pos.Util                        (runWithRandomIntervals)
import           Pos.Worker                      (statsWorkers)
import           Pos.WorkMode                    (MonadUserDialog, ProductionMode,
                                                  RawRealMode, ServiceMode, StatsMode,
                                                  runTxLDImpl)
=======
import           Pos.Context                  (ContextHolder (..), NodeContext (..),
                                               runContextHolder)
import           Pos.DHT.Class                (DHTPacking, MonadDHTDialog)
import           Pos.DHT.Real                 (KademliaDHT, KademliaDHTConfig (..),
                                               KademliaDHTInstance,
                                               KademliaDHTInstanceConfig (..),
                                               runKademliaDHT, startDHTInstance,
                                               stopDHTInstance)
import           Pos.Launcher.Param           (BaseParams (..), LoggingParams (..),
                                               NodeParams (..))
import           Pos.Ssc.Class                (SscConstraint, SscNodeContext, SscParams,
                                               sscCreateNodeContext)
import           Pos.Ssc.LocalData            (runSscLDImpl)
import           Pos.State                    (NodeState, closeState, openMemState,
                                               openState, runDBHolder)
import           Pos.State.Storage            (storageFromUtxo)
import           Pos.Statistics               (getNoStatsT, runStatsT)
import           Pos.Types                    (Timestamp (Timestamp), timestampF)
import           Pos.Util                     (runWithRandomIntervals)
import           Pos.Worker                   (statsWorkers)
import           Pos.WorkMode                 (ProductionMode, RawRealMode, ServiceMode,
                                               SocketState, StatsMode, runTxLDImpl)
>>>>>>> c8530767

----------------------------------------------------------------------------
-- Service node runners
----------------------------------------------------------------------------

-- | Runs node as time-slave inside IO monad.
runTimeSlaveReal :: KademliaDHTInstance -> BaseParams -> IO Timestamp
runTimeSlaveReal inst bp = do
    mvar <- liftIO newEmptyMVar
    runServiceMode inst bp (listeners mvar) $
      case runningMode of
         Development -> do
           tId <- fork $
             runWithRandomIntervals (sec 10) (sec 60) $ liftIO (tryReadMVar mvar) >>= \case
                 Nothing -> do
                    logInfo "Asking neighbors for system start"
                    (void $ sendToNeighbors SysStartRequest) `catchAll`
                       \e -> logDebug $ sformat
                       ("Error sending SysStartRequest to neighbors: " % shown) e
                 Just _ -> fail "Close thread"
           t <- liftIO $ takeMVar mvar
           killThread tId
           t <$ logInfo (sformat ("[Time slave] adopted system start " % timestampF) t)
         Production ts -> logWarning "Time slave launched in Production" $> ts
  where
    listeners mvar =
      if isDevelopment
         then [sysStartReqListenerSlave, sysStartRespListener mvar]
         else []

-- | Runs time-lord to acquire system start.
runTimeLordReal :: LoggingParams -> IO Timestamp
runTimeLordReal lp@LoggingParams{..} = loggerBracket lp $ do
    t <- getCurTimestamp
    usingLoggerName lpRunnerTag (doLog t) $> t
  where
    doLog t = do
        realTime <- liftIO Time.getZonedTime
        logInfo (sformat ("[Time lord] System start: " %timestampF%", i. e.: "%shown) t realTime)

runSupporterReal :: KademliaDHTInstance -> BaseParams -> IO ()
runSupporterReal inst bp = runServiceMode inst bp [] $ do
    supporterKey <- currentNodeKey
    logInfo $ sformat ("Supporter key: " % build) supporterKey
    repeatForever (sec 5) (const . return $ sec 5) $
        getKnownPeers >>= logInfo . sformat ("Known peers: " % build)

----------------------------------------------------------------------------
-- High level runners
----------------------------------------------------------------------------

-- | RawRealMode runner.
runRawRealMode
    :: forall ssc c.
       SscConstraint ssc
    => KademliaDHTInstance
    -> NodeParams
    -> SscParams ssc
    -> [ListenerDHT SocketState (RawRealMode ssc)]
    -> RawRealMode ssc c
    -> IO c
runRawRealMode inst np@NodeParams {..} sscnp listeners action = runResourceT $ do
    lift $ setupLoggers lp
    legacyDB <- snd <$> allocate openDb closeDb
#ifdef WITH_ROCKS
    modernDBs <- Modern.openNodeDBs (npDbPathM </> "zhogovo")
    let initTip = notImplemented -- init tip must be here
#endif
    let run db =
            runTimed lpRunnerTag .
            runDBHolder db .
#ifdef WITH_ROCKS
            Modern.runDBHolder modernDBs .
#endif
            withEx (sscCreateNodeContext @ssc sscnp) $ flip (runCH np) .
            runSscLDImpl .
            runTxLDImpl .
#ifdef WITH_ROCKS
            flip Modern.runTxpLDHolderUV (Modern.createFromDB . Modern._utxoDB $ modernDBs) .
#endif
            runKDHT inst npBaseParams listeners $
            nodeStartMsg npBaseParams >> action
    lift $ run legacyDB
  where
    lp@LoggingParams {..} = bpLoggingParams npBaseParams
    mStorage = storageFromUtxo <$> npCustomUtxo
    openDb :: IO (NodeState ssc)
    openDb = do
        -- we rebuild DB manually, because we need to remove
        -- everything in npDbPath
        let rebuild fp =
                whenM ((npRebuildDb &&) <$> doesDirectoryExist fp) $
                removeDirectoryRecursive fp
        whenJust npDbPath rebuild
        runTimed lpRunnerTag $
            maybe
                (openMemState mStorage)
                (openState mStorage False)
                ((</> "main") <$> npDbPath)
    closeDb :: NodeState ssc -> IO ()
    closeDb = closeState

-- | ProductionMode runner.
runProductionMode
    :: forall ssc a.
       SscConstraint ssc
    => KademliaDHTInstance -> NodeParams -> SscParams ssc ->
       ProductionMode ssc a -> IO a
runProductionMode inst np sscnp = runRawRealMode inst np sscnp listeners . getNoStatsT
  where
    listeners = addDevListeners @ssc np noStatsListeners
    noStatsListeners = map (mapListenerDHT getNoStatsT) (allListeners @ssc)

-- | StatsMode runner.
-- [CSL-169]: spawn here additional listener, which would accept stat queries
-- can be done as part of refactoring (or someone who will refactor will create new issue).
runStatsMode
    :: forall ssc a.
       SscConstraint ssc
    => KademliaDHTInstance -> NodeParams -> SscParams ssc -> StatsMode ssc a
    -> IO a
runStatsMode inst np sscnp action = runRawRealMode inst np sscnp listeners $ runStatsT $ do
    mapM_ fork statsWorkers
    action
  where
    listeners = addDevListeners @ssc np sListeners
    sListeners = map (mapListenerDHT runStatsT) $ allListeners @ssc

-- | ServiceMode runner.
runServiceMode
    :: KademliaDHTInstance
    -> BaseParams
    -> [ListenerDHT SocketState ServiceMode]
    -> ServiceMode a
    -> IO a
runServiceMode inst bp@BaseParams{..} listeners action = loggerBracket bpLoggingParams $ do
    runTimed (lpRunnerTag bpLoggingParams) . runKDHT inst bp listeners $
        nodeStartMsg bp >> action

----------------------------------------------------------------------------
-- Lower level runners
----------------------------------------------------------------------------

runKDHT
    :: ( MonadBaseControl IO m
       , WithLogger m
       , MonadIO m
       , MonadTimed m
       , MonadMask m
       , MonadDHTDialog SocketState m)
    => KademliaDHTInstance
    -> BaseParams
    -> [ListenerDHT SocketState (KademliaDHT m)]
    -> KademliaDHT m a
    -> m a
runKDHT dhtInstance BaseParams {..} listeners = runKademliaDHT kadConfig
  where
    kadConfig =
      KademliaDHTConfig
      { kdcPort = bpPort
      , kdcListeners = listeners
      , kdcMessageCacheSize = 1000000
      , kdcEnableBroadcast = True
      , kdcNoCacheMessageNames = noCacheMessageNames
      , kdcDHTInstance = dhtInstance
      }

runCH :: MonadIO m
      => NodeParams -> SscNodeContext ssc -> ContextHolder ssc m a -> m a
runCH NodeParams {..} sscNodeContext act =
    flip runContextHolder act . ctx =<<
    (,) <$> liftIO (maybe (pure Nothing) (fmap Just . newMVar) npJLFile) <*>
    liftIO newEmptyMVar
  where
    ctx (jlFile, semaphore) =
        NodeContext
        { ncSystemStart = npSystemStart
        , ncSecretKey = npSecretKey
        , ncTimeLord = npTimeLord
        , ncJLFile = jlFile
        , ncDbPath = npDbPath
        , ncSscContext = sscNodeContext
        , ncPropagation = npPropagation
        , ncBlkSemaphore = semaphore
        }

runTimed :: LoggerName -> Dialog DHTPacking (Transfer SocketState) a -> IO a
runTimed loggerName =
    runTimedIO .
    usingLoggerName loggerName . runTransfer initSocketState . runDialog BiP
  where
    initSocketState :: IO SocketState
    initSocketState = return ()

----------------------------------------------------------------------------
-- Utilities
----------------------------------------------------------------------------

nodeStartMsg :: WithLogger m => BaseParams -> m ()
nodeStartMsg BaseParams {..} = logInfo msg
  where
    msg = sformat ("Started node, joining to DHT network " %build) bpDHTPeers

-- | Get current time as Timestamp. It is intended to be used when you
-- launch the first node. It doesn't make sense in emulation mode.
getCurTimestamp :: IO Timestamp
getCurTimestamp = Timestamp <$> runTimedIO currentTime

setupLoggers :: MonadIO m => LoggingParams -> m ()
setupLoggers LoggingParams{..} = do
    lpLoggerConfig <- readLoggerConfig lpConfigPath
    traverseLoggerConfig (commMapper . dhtMapper) lpLoggerConfig lpHandlerPrefix
  where
    commMapper name | name == "comm" = commLoggerName
                    | otherwise      = name
    dhtMapper  name | name == "dht"  = dhtLoggerName (Proxy :: Proxy (RawRealMode ssc))
                    | otherwise      = name

loggerBracket :: LoggingParams -> IO a -> IO a
loggerBracket lp = bracket_ (setupLoggers lp) releaseAllHandlers

-- | RAII for node starter.
addDevListeners :: NodeParams
                -> [ListenerDHT SocketState (RawRealMode ssc)]
                -> [ListenerDHT SocketState (RawRealMode ssc)]
addDevListeners NodeParams{..} ls =
    if isDevelopment
    then sysStartReqListener npSystemStart : ls
    else ls

bracketDHTInstance
    :: BaseParams -> (KademliaDHTInstance -> IO a) -> IO a
bracketDHTInstance BaseParams {..} = bracket acquire release
  where
    loggerName = lpRunnerTag bpLoggingParams
    acquire = runTimed loggerName $ startDHTInstance instConfig
    release = runTimed loggerName . stopDHTInstance
    instConfig =
      KademliaDHTInstanceConfig
      { kdcKeyOrType = bpDHTKeyOrType
      , kdcPort = bpPort
      , kdcInitialPeers = nub $ bpDHTPeers ++ defaultPeers
      , kdcExplicitInitial = bpDHTExplicitInitial
      }<|MERGE_RESOLUTION|>--- conflicted
+++ resolved
@@ -52,7 +52,6 @@
                                                   traverseLoggerConfig, usingLoggerName)
 import           Universum
 
-<<<<<<< HEAD
 import           Pos.Binary                      ()
 import           Pos.CLI                         (readLoggerConfig)
 import           Pos.Communication               (SysStartRequest (..), allListeners,
@@ -62,29 +61,16 @@
                                                   sysStartRespListener)
 import           Pos.Constants                   (RunningMode (..), defaultPeers,
                                                   isDevelopment, runningMode)
-import           Pos.DHT                         (BiP (..), DHTMsgHeader, ListenerDHT,
-                                                  MonadDHT (..), mapListenerDHT,
-                                                  sendToNeighbors)
-=======
-import           Pos.Binary                   ()
-import           Pos.CLI                      (readLoggerConfig)
-import           Pos.Communication            (SysStartRequest (..), allListeners,
-                                               noCacheMessageNames, sysStartReqListener,
-                                               sysStartReqListenerSlave,
-                                               sysStartRespListener)
-import           Pos.Constants                (RunningMode (..), defaultPeers,
-                                               isDevelopment, runningMode)
-import           Pos.DHT                      (BiP (..), ListenerDHT, MonadDHT (..),
-                                               mapListenerDHT, sendToNeighbors)
->>>>>>> c8530767
+import           Pos.DHT                         (BiP (..), ListenerDHT, MonadDHT (..),
+                                                  mapListenerDHT, sendToNeighbors)
 #ifdef WITH_ROCKS
 import qualified Pos.Modern.DB                   as Modern
 import qualified Pos.Modern.Txp.Holder           as Modern
 import qualified Pos.Modern.Txp.Storage.UtxoView as Modern
 #endif
-<<<<<<< HEAD
 import           Pos.Context                     (ContextHolder (..), NodeContext (..),
                                                   runContextHolder)
+import           Pos.DHT.Class                   (DHTPacking, MonadDHTDialog)
 import           Pos.DHT.Real                    (KademliaDHT, KademliaDHTConfig (..),
                                                   KademliaDHTInstance,
                                                   KademliaDHTInstanceConfig (..),
@@ -102,34 +88,9 @@
 import           Pos.Types                       (Timestamp (Timestamp), timestampF)
 import           Pos.Util                        (runWithRandomIntervals)
 import           Pos.Worker                      (statsWorkers)
-import           Pos.WorkMode                    (MonadUserDialog, ProductionMode,
-                                                  RawRealMode, ServiceMode, StatsMode,
+import           Pos.WorkMode                    (ProductionMode, RawRealMode,
+                                                  ServiceMode, SocketState, StatsMode,
                                                   runTxLDImpl)
-=======
-import           Pos.Context                  (ContextHolder (..), NodeContext (..),
-                                               runContextHolder)
-import           Pos.DHT.Class                (DHTPacking, MonadDHTDialog)
-import           Pos.DHT.Real                 (KademliaDHT, KademliaDHTConfig (..),
-                                               KademliaDHTInstance,
-                                               KademliaDHTInstanceConfig (..),
-                                               runKademliaDHT, startDHTInstance,
-                                               stopDHTInstance)
-import           Pos.Launcher.Param           (BaseParams (..), LoggingParams (..),
-                                               NodeParams (..))
-import           Pos.Ssc.Class                (SscConstraint, SscNodeContext, SscParams,
-                                               sscCreateNodeContext)
-import           Pos.Ssc.LocalData            (runSscLDImpl)
-import           Pos.State                    (NodeState, closeState, openMemState,
-                                               openState, runDBHolder)
-import           Pos.State.Storage            (storageFromUtxo)
-import           Pos.Statistics               (getNoStatsT, runStatsT)
-import           Pos.Types                    (Timestamp (Timestamp), timestampF)
-import           Pos.Util                     (runWithRandomIntervals)
-import           Pos.Worker                   (statsWorkers)
-import           Pos.WorkMode                 (ProductionMode, RawRealMode, ServiceMode,
-                                               SocketState, StatsMode, runTxLDImpl)
->>>>>>> c8530767
-
 ----------------------------------------------------------------------------
 -- Service node runners
 ----------------------------------------------------------------------------
