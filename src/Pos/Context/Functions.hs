--- conflicted
+++ resolved
@@ -29,17 +29,10 @@
 import           Data.Time.Units     (Microsecond, fromMicroseconds)
 import           Ether.Internal      (HasLens (..))
 
-<<<<<<< HEAD
-import           Pos.Context.Context (BlkSemaphore (..), GenesisStakeholders (..),
-                                      GenesisUtxo (..), StartTime (..))
+import           Pos.Context.Context (BlkSemaphore (..), StartTime (..))
 import           Pos.Core            (HasCoreConstants, HeaderHash, SlotLeaders,
-                                      StakeholderId, StakesMap)
-import           Pos.Genesis         (genesisLeaders)
-=======
-import           Pos.Context.Context (BlkSemaphore (..), StartTime (..))
-import           Pos.Core            (HeaderHash, SlotLeaders, StakesMap)
+                                      StakesMap)
 import           Pos.Genesis         (GenesisUtxo (..), genesisLeaders)
->>>>>>> 444e1e61
 import           Pos.Lrc.Context     (lrcActionOnEpoch, lrcActionOnEpochReason, waitLrc)
 import           Pos.Txp.Toil        (utxoToStakes)
 
