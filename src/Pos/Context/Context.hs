{-# LANGUAGE TemplateHaskell #-}
-- | Runtime context of node.

module Pos.Context.Context
       ( NodeContext (..)

       , ncPublicKey
       , ncPubKeyAddress

       , ProxyStorage (..)
       , ncProxySecretKeys
       , ncProxyCache
       , ncProxyConfCache
       , defaultProxyStorage
       ) where

import           Control.Lens        (makeLenses)
import qualified Data.HashMap.Strict as HM
import           Data.Time.Clock     (UTCTime)
import           Universum

<<<<<<< HEAD
import           Pos.Crypto          (ProxySecretKey, PublicKey, SecretKey, toPublic)
import           Pos.Ssc.Class.Types (Ssc (SscNodeContext))
import           Pos.Types           (Address, EpochIndex, HeaderHash, Participants,
                                      SlotLeaders, Timestamp (..), makePubKeyAddress)
=======
import           Pos.Crypto           (ProxySecretKey, PublicKey, SecretKey, toPublic)
import           Pos.Security.Types   (AttackType, AttackTarget)
import           Pos.Ssc.Class.Types  (Ssc (SscNodeContext))
import           Pos.Types            (Address, EpochIndex, HeaderHash, Timestamp (..),
                                       makePubKeyAddress)
>>>>>>> a6ef1dda


-- TODO FIXME HALP HALP!!
-- Temporary hack, move to rocksdb storage as soon as it's stable!!!
-- I won't move it anywhere out from NodeContext in order for this
-- hack not to settle.
type PSK = ProxySecretKey (EpochIndex,EpochIndex)

data ProxyStorage = ProxyStorage
    { _ncProxySecretKeys :: [PSK] -- ^ Proxy sertificates that authorize us
    , _ncProxyCache      :: HashMap PSK UTCTime -- ^ Cache. (psk, time added).
    , _ncProxyConfCache  :: HashMap PSK UTCTime -- ^ Confirmation cache
    } deriving Show

makeLenses ''ProxyStorage

defaultProxyStorage :: ProxyStorage
defaultProxyStorage = ProxyStorage [] HM.empty HM.empty

----------------------------------------------------------------------------
-- Node Context
----------------------------------------------------------------------------

-- | NodeContext contains runtime context of node.
data NodeContext ssc = NodeContext
<<<<<<< HEAD
    { ncSystemStart     :: !Timestamp -- ^ Time when system started working.
    , ncSecretKey       :: !SecretKey -- ^ Secret key used for blocks creation.
    , ncTimeLord        :: !Bool      -- ^ Is time lord
    , ncJLFile          :: !(Maybe (MVar FilePath))
    , ncDbPath          :: !(Maybe FilePath) -- ^ Path to the database
    , ncSscContext      :: !(SscNodeContext ssc)
    , ncProxyStorage    :: !(MVar ProxyStorage)
    , ncPropagation     :: !Bool -- ^ Whether to propagate txs, ssc data, blocks to neighbors
      -- | Semaphore which manages access to block application.
      -- Stored hash is a hash of last applied block.
    , ncBlkSemaphore    :: !(MVar (HeaderHash ssc))
    , ncSscLeaders      :: !(MVar SlotLeaders)
    , ncSscParticipants :: !(MVar Participants)
=======
    { ncSystemStart   :: !Timestamp -- ^ Time when system started working.
    , ncSecretKey     :: !SecretKey -- ^ Secret key used for blocks creation.
    , ncTimeLord      :: !Bool      -- ^ Is time lord
    , ncJLFile        :: !(Maybe (MVar FilePath))
    , ncDbPath        :: !(Maybe FilePath) -- ^ Path to the database
    , ncSscContext    :: !(SscNodeContext ssc)
    , ncProxyStorage  :: !(MVar ProxyStorage)
    , ncAttackTypes   :: ![AttackType] -- ^ Attack types used by malicious emulation
    , ncAttackTargets :: ![AttackTarget] -- ^ Attack targets used by malicious emulation
    , ncPropagation   :: !Bool -- ^ Whether to propagate txs, ssc data, blocks to neighbors
      -- | Semaphore which manages access to block application.
      -- Stored hash is a hash of last applied block.
    , ncBlkSemaphore  :: !(MVar (HeaderHash ssc))
>>>>>>> a6ef1dda
    }

-- | Generate 'PublicKey' from 'SecretKey' of 'NodeContext'.
ncPublicKey :: NodeContext ssc -> PublicKey
ncPublicKey = toPublic . ncSecretKey

-- | Generate 'Address' from 'SecretKey' of 'NodeContext'
ncPubKeyAddress :: NodeContext ssc -> Address
ncPubKeyAddress = makePubKeyAddress . ncPublicKey<|MERGE_RESOLUTION|>--- conflicted
+++ resolved
@@ -19,18 +19,11 @@
 import           Data.Time.Clock     (UTCTime)
 import           Universum
 
-<<<<<<< HEAD
 import           Pos.Crypto          (ProxySecretKey, PublicKey, SecretKey, toPublic)
 import           Pos.Ssc.Class.Types (Ssc (SscNodeContext))
 import           Pos.Types           (Address, EpochIndex, HeaderHash, Participants,
                                       SlotLeaders, Timestamp (..), makePubKeyAddress)
-=======
-import           Pos.Crypto           (ProxySecretKey, PublicKey, SecretKey, toPublic)
 import           Pos.Security.Types   (AttackType, AttackTarget)
-import           Pos.Ssc.Class.Types  (Ssc (SscNodeContext))
-import           Pos.Types            (Address, EpochIndex, HeaderHash, Timestamp (..),
-                                       makePubKeyAddress)
->>>>>>> a6ef1dda
 
 
 -- TODO FIXME HALP HALP!!
@@ -56,21 +49,6 @@
 
 -- | NodeContext contains runtime context of node.
 data NodeContext ssc = NodeContext
-<<<<<<< HEAD
-    { ncSystemStart     :: !Timestamp -- ^ Time when system started working.
-    , ncSecretKey       :: !SecretKey -- ^ Secret key used for blocks creation.
-    , ncTimeLord        :: !Bool      -- ^ Is time lord
-    , ncJLFile          :: !(Maybe (MVar FilePath))
-    , ncDbPath          :: !(Maybe FilePath) -- ^ Path to the database
-    , ncSscContext      :: !(SscNodeContext ssc)
-    , ncProxyStorage    :: !(MVar ProxyStorage)
-    , ncPropagation     :: !Bool -- ^ Whether to propagate txs, ssc data, blocks to neighbors
-      -- | Semaphore which manages access to block application.
-      -- Stored hash is a hash of last applied block.
-    , ncBlkSemaphore    :: !(MVar (HeaderHash ssc))
-    , ncSscLeaders      :: !(MVar SlotLeaders)
-    , ncSscParticipants :: !(MVar Participants)
-=======
     { ncSystemStart   :: !Timestamp -- ^ Time when system started working.
     , ncSecretKey     :: !SecretKey -- ^ Secret key used for blocks creation.
     , ncTimeLord      :: !Bool      -- ^ Is time lord
@@ -83,8 +61,9 @@
     , ncPropagation   :: !Bool -- ^ Whether to propagate txs, ssc data, blocks to neighbors
       -- | Semaphore which manages access to block application.
       -- Stored hash is a hash of last applied block.
-    , ncBlkSemaphore  :: !(MVar (HeaderHash ssc))
->>>>>>> a6ef1dda
+    , ncBlkSemaphore    :: !(MVar (HeaderHash ssc))
+    , ncSscLeaders      :: !(MVar SlotLeaders)
+    , ncSscParticipants :: !(MVar Participants)
     }
 
 -- | Generate 'PublicKey' from 'SecretKey' of 'NodeContext'.
