-- | Functions for operating with transactions

module Pos.Communication.Tx
       ( TxMode
       , submitTx
       , submitMTx
       , submitRedemptionTx
       , submitTxRaw
       , sendTxOuts
       ) where

import           Control.Monad.Except       (ExceptT (..), runExceptT)
import           Formatting                 (build, sformat, (%))
import           Mockable                   (MonadMockable, mapConcurrently)
import           System.Wlog                (logInfo)
import           Universum

import           Pos.Binary                 ()
import           Pos.Client.Txp.Balances    (MonadBalances (..), getOwnUtxo)
import           Pos.Client.Txp.History     (MonadTxHistory (..))
import           Pos.Client.Txp.Util        (TxError, createMTx, createRedemptionTx,
                                             createTx)
import           Pos.Communication.Methods  (sendTx)
import           Pos.Communication.Protocol (NodeId, OutSpecs, SendActions)
import           Pos.Communication.Specs    (createOutSpecs)
import           Pos.Communication.Types    (InvOrDataTK)
import           Pos.Crypto                 (RedeemSecretKey, SafeSigner, hash,
                                             redeemToPublic, safeToPublic)
<<<<<<< HEAD
import           Pos.DB.Class               (MonadGState)
import           Pos.Txp.Core               (TxAux (..), TxOut (..), TxOutAux (..), txaF)
=======
import           Pos.DB.Class               (MonadGStateCore)
import           Pos.Txp.Core               (TxAux (..), TxId, TxOut (..), TxOutAux (..),
                                             txaF)
import           Pos.Txp.Network.Types      (TxMsgContents (..))
>>>>>>> ed6db6c8
import           Pos.Types                  (Address, Coin, makePubKeyAddress,
                                             makeRedeemAddress, mkCoin, unsafeAddCoin)
import           Pos.WorkMode.Class         (MinWorkMode)

type TxMode m
    = ( MinWorkMode m
      , MonadBalances m
      , MonadTxHistory m
      , MonadMockable m
      , MonadMask m
      , MonadGState m
      )

submitAndSave
    :: TxMode m
    => SendActions m -> [NodeId] -> TxAux -> ExceptT TxError m TxAux
submitAndSave sendActions na txAux@TxAux {..} = do
    let txId = hash taTx
    lift $ submitTxRaw sendActions na txAux
    lift $ saveTx (txId, txAux)
    return txAux

-- | Construct Tx using multiple secret keys and given list of desired outputs.
submitMTx
    :: TxMode m
    => SendActions m
    -> NonEmpty (SafeSigner, Address)
    -> [NodeId]
    -> NonEmpty TxOutAux
    -> m (Either TxError TxAux)
submitMTx sendActions hdwSigner na outputs = do
    let addrs = map snd $ toList hdwSigner
    utxo <- getOwnUtxos addrs
    runExceptT $ do
        txw <- ExceptT $ return $ createMTx utxo hdwSigner outputs
        submitAndSave sendActions na txw

-- | Construct Tx using secret key and given list of desired outputs
submitTx
    :: TxMode m
    => SendActions m
    -> SafeSigner
    -> [NodeId]
    -> NonEmpty TxOutAux
    -> m (Either TxError TxAux)
submitTx sendActions ss na outputs = do
    utxo <- getOwnUtxos . one $ makePubKeyAddress (safeToPublic ss)
    runExceptT $ do
        txw <- ExceptT $ return $ createTx utxo ss outputs
        submitAndSave sendActions na txw

-- | Construct redemption Tx using redemption secret key and a output address
submitRedemptionTx
    :: TxMode m
    => SendActions m
    -> RedeemSecretKey
    -> [NodeId]
    -> Address
    -> m (Either TxError (TxAux, Address, Coin))
submitRedemptionTx sendActions rsk na output = do
    let redeemAddress = makeRedeemAddress $ redeemToPublic rsk
    utxo <- getOwnUtxo redeemAddress
    runExceptT $ do
        let addCoin c = unsafeAddCoin c . txOutValue . toaOut
            redeemBalance = foldl' addCoin (mkCoin 0) utxo
            txouts =
                one $
                TxOutAux {toaOut = TxOut output redeemBalance, toaDistr = []}
        txw <- ExceptT $ return $ createRedemptionTx utxo rsk txouts
        txAux <- submitAndSave sendActions na txw
        pure (txAux, redeemAddress, redeemBalance)

-- | Send the ready-to-use transaction
submitTxRaw
    :: (MinWorkMode m, MonadGState m)
    => SendActions m -> [NodeId] -> TxAux -> m ()
submitTxRaw sa na txAux@TxAux {..} = do
    let txId = hash taTx
    logInfo $ sformat ("Submitting transaction: "%txaF) txAux
    logInfo $ sformat ("Transaction id: "%build) txId
    void $ mapConcurrently (flip (sendTx sa) txAux) na

sendTxOuts :: OutSpecs
sendTxOuts = createOutSpecs (Proxy :: Proxy (InvOrDataTK TxId TxMsgContents))<|MERGE_RESOLUTION|>--- conflicted
+++ resolved
@@ -26,15 +26,10 @@
 import           Pos.Communication.Types    (InvOrDataTK)
 import           Pos.Crypto                 (RedeemSecretKey, SafeSigner, hash,
                                              redeemToPublic, safeToPublic)
-<<<<<<< HEAD
 import           Pos.DB.Class               (MonadGState)
-import           Pos.Txp.Core               (TxAux (..), TxOut (..), TxOutAux (..), txaF)
-=======
-import           Pos.DB.Class               (MonadGStateCore)
 import           Pos.Txp.Core               (TxAux (..), TxId, TxOut (..), TxOutAux (..),
                                              txaF)
 import           Pos.Txp.Network.Types      (TxMsgContents (..))
->>>>>>> ed6db6c8
 import           Pos.Types                  (Address, Coin, makePubKeyAddress,
                                              makeRedeemAddress, mkCoin, unsafeAddCoin)
 import           Pos.WorkMode.Class         (MinWorkMode)
