{-# LANGUAGE DeriveGeneric   #-}
{-# LANGUAGE TemplateHaskell #-}
{-# LANGUAGE TypeFamilies    #-}

-- | Types used for communication about Blocks.

module Pos.Communication.Types.Block
       ( SendBlock (..)
       , SendBlockHeader (..)
       , SendBlockchainPart (..)
       , RequestBlock (..)
       , RequestBlockchainPart (..)
       ) where

import           Universum

import           Control.TimeWarp.Rpc (Message (..), messageName')
import           Pos.Ssc.Class.Types  (Ssc)
import           Pos.Types            (Block, HeaderHash, MainBlockHeader)

-- | Message: some node has sent a Block.
data SendBlock ssc =
    SendBlock !(Block ssc)
    deriving (Generic)

-- | Message: some node has sent a BlockHeader.
data SendBlockHeader ssc =
    SendBlockHeader !(MainBlockHeader ssc)
    deriving (Generic)

-- | Message: some node has sent a part of blockchain
data SendBlockchainPart ssc =
    SendBlockchainPart ![Block ssc]
    deriving (Generic)

-- | Message: some node has requested a Block with given HeaderHash.
data RequestBlock ssc =
    RequestBlock !(HeaderHash ssc)
    deriving (Generic)

<<<<<<< HEAD
instance (Ssc ssc) => Message (SendBlock ssc) where
=======
-- | Message: some node has requested a part of blockchain
data RequestBlockchainPart ssc = RequestBlockchainPart
    { rbFromBlock  :: !(Maybe (HeaderHash ssc))
    , rbUntilBlock :: !(Maybe (HeaderHash ssc))
    , rbCount      :: !(Maybe Word)
    } deriving (Generic)

instance Ssc ssc => Binary (SendBlock ssc)
instance Ssc ssc => Binary (SendBlockHeader ssc)
instance Ssc ssc => Binary (SendBlockchainPart ssc)
instance Binary (RequestBlock ssc)
instance Binary (RequestBlockchainPart ssc)

instance Ssc ssc => Message (SendBlock ssc) where
>>>>>>> f9a32403
    messageName _ = "SendBlock"
    formatMessage = messageName'

instance Ssc ssc => Message (SendBlockHeader ssc) where
    messageName _ = "SendBlockHeader"
    formatMessage = messageName'

instance Ssc ssc => Message (SendBlockchainPart ssc) where
    messageName _ = "SendBlockchainPart"
    formatMessage = messageName'

instance Typeable ssc => Message (RequestBlock ssc) where
    messageName _ = "RequestBlock"
    formatMessage = messageName'

instance Typeable ssc => Message (RequestBlockchainPart ssc) where
    messageName _ = "RequestBlockchainPart"
    formatMessage = messageName'<|MERGE_RESOLUTION|>--- conflicted
+++ resolved
@@ -38,9 +38,6 @@
     RequestBlock !(HeaderHash ssc)
     deriving (Generic)
 
-<<<<<<< HEAD
-instance (Ssc ssc) => Message (SendBlock ssc) where
-=======
 -- | Message: some node has requested a part of blockchain
 data RequestBlockchainPart ssc = RequestBlockchainPart
     { rbFromBlock  :: !(Maybe (HeaderHash ssc))
@@ -48,14 +45,7 @@
     , rbCount      :: !(Maybe Word)
     } deriving (Generic)
 
-instance Ssc ssc => Binary (SendBlock ssc)
-instance Ssc ssc => Binary (SendBlockHeader ssc)
-instance Ssc ssc => Binary (SendBlockchainPart ssc)
-instance Binary (RequestBlock ssc)
-instance Binary (RequestBlockchainPart ssc)
-
 instance Ssc ssc => Message (SendBlock ssc) where
->>>>>>> f9a32403
     messageName _ = "SendBlock"
     formatMessage = messageName'
 
