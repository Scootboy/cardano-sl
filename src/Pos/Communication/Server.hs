{-# LANGUAGE FlexibleContexts #-}

-- | Server part.

module Pos.Communication.Server
       ( allListeners
       , module SysStart
       , module Statistics
       ) where

import           Universum

<<<<<<< HEAD
import           Control.TimeWarp.Rpc                (MonadDialog)
import           Pos.Communication.Server.Block      (blockListeners)
import           Pos.Communication.Server.Mpc        (mpcListeners)
import           Pos.Communication.Server.Statistics as Statistics
import           Pos.Communication.Server.SysStart   as SysStart
import           Pos.Communication.Server.Tx         (txListeners)
import           Pos.DHT                             (ListenerDHT)
import           Pos.WorkMode                        (WorkMode)
=======
import           Control.TimeWarp.Rpc              (BinaryP, MonadDialog)
import           Pos.Communication.Server.Block    (blockListeners)
import           Pos.Communication.Server.Mpc      (mpcListeners)
import           Pos.Communication.Server.SysStart as SysStart
import           Pos.Communication.Server.Tx       (txListeners)
import           Pos.DHT                           (ListenerDHT)
import           Pos.WorkMode                      (WorkMode)
>>>>>>> c1b0f80d

allListeners :: (MonadDialog BinaryP m, WorkMode m) => [ListenerDHT m]
allListeners = mconcat [blockListeners, mpcListeners, txListeners]<|MERGE_RESOLUTION|>--- conflicted
+++ resolved
@@ -10,16 +10,6 @@
 
 import           Universum
 
-<<<<<<< HEAD
-import           Control.TimeWarp.Rpc                (MonadDialog)
-import           Pos.Communication.Server.Block      (blockListeners)
-import           Pos.Communication.Server.Mpc        (mpcListeners)
-import           Pos.Communication.Server.Statistics as Statistics
-import           Pos.Communication.Server.SysStart   as SysStart
-import           Pos.Communication.Server.Tx         (txListeners)
-import           Pos.DHT                             (ListenerDHT)
-import           Pos.WorkMode                        (WorkMode)
-=======
 import           Control.TimeWarp.Rpc              (BinaryP, MonadDialog)
 import           Pos.Communication.Server.Block    (blockListeners)
 import           Pos.Communication.Server.Mpc      (mpcListeners)
@@ -27,7 +17,6 @@
 import           Pos.Communication.Server.Tx       (txListeners)
 import           Pos.DHT                           (ListenerDHT)
 import           Pos.WorkMode                      (WorkMode)
->>>>>>> c1b0f80d
 
 allListeners :: (MonadDialog BinaryP m, WorkMode m) => [ListenerDHT m]
 allListeners = mconcat [blockListeners, mpcListeners, txListeners]