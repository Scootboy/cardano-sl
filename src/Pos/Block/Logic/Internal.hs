--- conflicted
+++ resolved
@@ -33,28 +33,25 @@
 import           Pos.Exception        (assertionFailed)
 import           Pos.Reporting        (reportingFatal)
 import           Pos.Slotting         (putSlottingData)
-import           Pos.Ssc.Class        (Ssc)
-import           Pos.Ssc.Extra        (sscApplyBlocks, sscNormalize, sscRollbackBlocks)
 import           Pos.Txp.Core         (TxPayload)
 #ifdef WITH_EXPLORER
 import           Pos.Explorer.Txp     (eTxNormalize)
 #else
 import           Pos.Txp.Logic        (txNormalize)
 #endif
-<<<<<<< HEAD
 import           Pos.Ssc.Class        (Ssc)
 import           Pos.Ssc.Extra        (sscApplyBlocks, sscNormalize, sscRollbackBlocks)
-import           Pos.Txp.Logic        (txApplyBlocks, txNormalize, txRollbackBlocks)
-import           Pos.Types            (Block, GenesisBlock, HeaderHash, IsGenesisHeader,
-                                       IsMainHeader, MainBlock, epochIndexL, gbBody,
-                                       gbHeader, headerHash, headerHashG, mbUpdatePayload,
+import           Pos.Txp.Settings     (TxpBlund, TxpGlobalSettings (..))
+import           Pos.Types            (Block, GenesisBlock, HeaderHash, MainBlock,
+                                       epochIndexL, gbBody, gbHeader, headerHash,
+                                       headerHashG, mbTxPayload, mbUpdatePayload,
                                        prevBlockL)
 import           Pos.Update.Core      (UpdateBlock, UpdatePayload)
 import qualified Pos.Update.DB        as UDB
 import           Pos.Update.Logic     (usApplyBlocks, usNormalize, usRollbackBlocks)
 import           Pos.Update.Poll      (PollModifier)
-import           Pos.Util             (NE, NewestFirst (..), OldestFirst (..), Some (..),
-                                       inAssertMode, spanSafe, _neLast)
+import           Pos.Util             (Some (..), inAssertMode, spanSafe, _neLast)
+import           Pos.Util.Chrono      (NE, NewestFirst (..), OldestFirst (..))
 import           Pos.WorkMode         (WorkMode)
 
 -- [CSL-780] Totally need something more elegant
@@ -69,19 +66,6 @@
     convertMain :: MainBlock ssc -> (Some IsMainHeader, UpdatePayload)
     convertMain blk = (Some $ blk ^. gbHeader, blk ^. gbBody . mbUpdatePayload)
 
-=======
-import           Pos.Txp.Settings     (TxpBlund, TxpGlobalSettings (..))
-import           Pos.Types            (GenesisBlock, HeaderHash, MainBlock, epochIndexL,
-                                       gbBody, gbHeader, headerHash, headerHashG,
-                                       mbTxPayload, prevBlockL)
-import qualified Pos.Update.DB        as UDB
-import           Pos.Update.Logic     (usApplyBlocks, usNormalize, usRollbackBlocks)
-import           Pos.Update.Poll      (PollModifier)
-import           Pos.Util             (Some (..), inAssertMode, spanSafe, _neLast)
-import           Pos.Util.Chrono      (NE, NewestFirst (..), OldestFirst (..))
-import           Pos.WorkMode         (WorkMode)
-
->>>>>>> 8fa16f57
 -- | Run action acquiring lock on block application. Argument of
 -- action is an old tip, result is put as a new tip.
 withBlkSemaphore
@@ -126,12 +110,8 @@
 applyBlocksUnsafeDo blunds pModifier = do
     -- Note: it's important to put blocks first
     mapM_ putToDB blunds
-<<<<<<< HEAD
+    TxpGlobalSettings {..} <- ncTxpGlobalSettings <$> getNodeContext
     usBatch <- SomeBatchOp <$> usApplyBlocks (map toUpdateBlock blocks) pModifier
-=======
-    TxpGlobalSettings {..} <- ncTxpGlobalSettings <$> getNodeContext
-    usBatch <- SomeBatchOp <$> usApplyBlocks blocks pModifier
->>>>>>> 8fa16f57
     delegateBatch <- SomeBatchOp <$> delegationApplyBlocks blocks
     txpBatch <- tgsApplyBlocks $ map toTxpBlund blunds
     sscApplyBlocks blocks Nothing -- TODO: pass not only 'Nothing'
@@ -167,16 +147,11 @@
     => NewestFirst NE (Blund ssc) -> m ()
 rollbackBlocksUnsafe toRollback = reportingFatal version $ do
     delRoll <- SomeBatchOp <$> delegationRollbackBlocks toRollback
-<<<<<<< HEAD
     usRoll <- SomeBatchOp <$> usRollbackBlocks
                   (toRollback & each._2 %~ undoUS
                               & each._1 %~ toUpdateBlock)
-    txRoll <- txRollbackBlocks toRollback
-=======
-    usRoll <- SomeBatchOp <$> usRollbackBlocks (toRollback & each._2 %~ undoUS)
     TxpGlobalSettings {..} <- ncTxpGlobalSettings <$> getNodeContext
     txRoll <- tgsRollbackBlocks $ map toTxpBlund toRollback
->>>>>>> 8fa16f57
     sscRollbackBlocks $ fmap fst toRollback
     let putTip = SomeBatchOp $
                  GS.PutTip $
