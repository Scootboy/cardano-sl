--- conflicted
+++ resolved
@@ -4,9 +4,7 @@
 -- | Re-exports of Pos.Ssc.Class.* modules.
 
 module Pos.Ssc.Class
-<<<<<<< HEAD
-       (
-         module Class
+       ( module Class
        , SscConstraint
        ) where
 
@@ -24,17 +22,4 @@
                 SscListenersClass ssc,
                 SscLocalDataClass ssc,
                 SscStorageMode ssc,
-                SscWorkersClass ssc)
-=======
-       ( module Pos.Ssc.Class.Listeners
-       , module Pos.Ssc.Class.Storage
-       , module Pos.Ssc.Class.Types
-       , module Pos.Ssc.Class.Workers
-       ) where
-
-
-import           Pos.Ssc.Class.Listeners
-import           Pos.Ssc.Class.Storage
-import           Pos.Ssc.Class.Types
-import           Pos.Ssc.Class.Workers
->>>>>>> 178d5e05
+                SscWorkersClass ssc)