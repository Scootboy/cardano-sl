{-# LANGUAGE FlexibleContexts      #-}
{-# LANGUAGE MultiParamTypeClasses #-}
{-# LANGUAGE ScopedTypeVariables   #-}
{-# LANGUAGE TupleSections         #-}
{-# LANGUAGE UndecidableInstances  #-}
{-# LANGUAGE ViewPatterns          #-}

-- | Instance of SscWorkersClass.

module Pos.Ssc.GodTossing.Workers
       ( -- * Instances
         -- ** instance SscWorkersClass SscGodTossing
       ) where

import           Control.Concurrent.STM           (readTVar)
import           Control.Lens                     (view, (%=), _2, _3)
import           Control.Monad.Trans.Maybe        (runMaybeT)
import           Control.TimeWarp.Timed           (Microsecond, Millisecond, currentTime,
                                                   for, wait)
import           Data.HashMap.Strict              (insert, lookup, member)
import qualified Data.List.NonEmpty               as NE (fromList, toList)
import           Data.Tagged                      (Tagged (..))
import           Data.Time.Units                  (convertUnit)
import           Formatting                       (build, ords, sformat, shown, (%))
import           Serokell.Util.Exceptions         ()
import           System.Wlog                      (logDebug, logError, logWarning)
import           Universum

<<<<<<< HEAD
import           Pos.Binary.Class                 (Bi)
import           Pos.Binary.Ssc                   ()
import           Pos.Communication.Methods        (sendToNeighborsSafe)
import           Pos.Constants                    (k, mpcSendInterval)
import           Pos.Context                      (getNodeContext, ncPublicKey,
                                                   ncSecretKey, ncSscContext, readRichmen)
import           Pos.Crypto                       (SecretKey, VssKeyPair, randomNumber,
                                                   runSecureRandom, toPublic)
import           Pos.Crypto.SecretSharing         (toVssPublicKey)
import           Pos.Crypto.Signing               (PublicKey, sign)
import           Pos.Slotting                     (getSlotStart, onNewSlot)
import           Pos.Ssc.Class.Workers            (SscWorkersClass (..))
import           Pos.Ssc.GodTossing.Functions     (genCommitmentAndOpening, getThreshold,
                                                   hasCommitment, hasOpening, hasShares,
                                                   isCommitmentIdx, isOpeningIdx,
                                                   isSharesIdx, mkSignedCommitment)
import           Pos.Ssc.GodTossing.LocalData     (ldCertificates, localOnNewSlot,
                                                   sscProcessMessage)
import           Pos.Ssc.GodTossing.SecretStorage (getSecret, prepareSecretToNewSlot,
                                                   setSecret)
import           Pos.Ssc.GodTossing.Shares        (getOurShares)
import           Pos.Ssc.GodTossing.Types         (Commitment, Opening, SignedCommitment,
                                                   SscGodTossing, VssCertificate (..))
import           Pos.Ssc.GodTossing.Types.Message (DataMsg (..), InvMsg (..), MsgTag (..))
import           Pos.Ssc.GodTossing.Types.Types   (gtcParticipateSsc, gtcVssKeyPair)
-- import           Pos.Ssc.GodTossing.Utils                  (verifiedVssCertificates)
import           Pos.Ssc.Extra.MonadLD            (sscRunLocalQueryM, sscRunLocalUpdateM)
import           Pos.Ssc.GodTossing.Storage       (getGlobalCertificates,
                                                   gtGetGlobalState)
import           Pos.Types                        (Address (..), EpochIndex,
                                                   LocalSlotIndex, SlotId (..),
                                                   Timestamp (..), makePubKeyAddress)
import           Pos.Util                         (asBinary)
import           Pos.WorkMode                     (WorkMode)
=======
import           Pos.Binary.Class                          (Bi)
import           Pos.Communication.Methods                 (sendToNeighborsSafe)
import           Pos.Constants                             (k, mpcSendInterval)
import           Pos.Context                               (getNodeContext, ncPublicKey,
                                                            ncSecretKey, ncSscContext,
                                                            readRichmen)
import           Pos.Crypto                                (SecretKey, VssKeyPair,
                                                            randomNumber, runSecureRandom,
                                                            toPublic)
import           Pos.Crypto.SecretSharing                  (toVssPublicKey)
import           Pos.Crypto.Signing                        (PublicKey, sign)
import           Pos.Slotting                              (getSlotStart, onNewSlot)
import           Pos.Ssc.Class.Workers                     (SscWorkersClass (..))
import           Pos.Ssc.GodTossing.Functions              (genCommitmentAndOpening,
                                                            genCommitmentAndOpening,
                                                            hasCommitment, hasOpening,
                                                            hasShares, isCommitmentIdx,
                                                            isOpeningIdx, isSharesIdx,
                                                            mkSignedCommitment)
import           Pos.Ssc.GodTossing.LocalData.LocalData    (localOnNewSlot,
                                                            sscProcessMessage)
import           Pos.Ssc.GodTossing.Secret.SecretStorage   (getSecret,
                                                            prepareSecretToNewSlot,
                                                            setSecret)
import           Pos.Ssc.GodTossing.Types.Base             (Commitment, Opening,
                                                            SignedCommitment,
                                                            VssCertificate (..))
import           Pos.Ssc.GodTossing.Types.Instance         ()
import           Pos.Ssc.GodTossing.Types.Message          (DataMsg (..), InvMsg (..),
                                                            MsgTag (..))
import           Pos.Ssc.GodTossing.Types.Type             (SscGodTossing)
import           Pos.Ssc.GodTossing.Types.Types            (GtPayload, GtProof,
                                                            gtcParticipateSsc,
                                                            gtcVssCertificateVerified,
                                                            gtcVssKeyPair)
import           Pos.Ssc.GodTossing.Utils                  (verifiedVssCertificates)
import           Pos.State                                 (getGlobalMpcData,
                                                            getOurShares, getParticipants,
                                                            getThreshold)
import           Pos.Types                                 (Address (..), EpochIndex,
                                                            LocalSlotIndex, SlotId (..),
                                                            Timestamp (..),
                                                            makePubKeyAddress)
import           Pos.Types.Address                         (AddressHash, addressHash)
import           Pos.Util                                  (asBinary)
import           Pos.WorkMode                              (WorkMode)
#ifdef MODERN
import           Pos.Modern.Ssc.GodTossing.Storage.Storage (getGlobalCertificates)
import           Pos.Ssc.Extra.MonadLD                     (sscRunLocalQueryM,
                                                            sscRunLocalUpdateM)
import           Pos.Ssc.GodTossing.LocalData.Types        (ldCertificates)
#else
import           Pos.Ssc.Extra.MonadLD                     (sscRunLocalQuery,
                                                            sscRunLocalUpdate)
import           Pos.Ssc.GodTossing.LocalData.Types        (gtLocalCertificates)
#endif
>>>>>>> 5d641322

instance SscWorkersClass SscGodTossing where
    sscWorkers = Tagged [onStart, onNewSlotSsc]

-- CHECK: @onStart
-- #checkNSendOurCert
onStart :: forall m. (WorkMode SscGodTossing m, Bi DataMsg) => m ()
onStart = checkNSendOurCert

-- CHECK: @checkNSendOurCert
-- Checks whether 'our' VSS certificate has been announced
checkNSendOurCert :: forall m . (WorkMode SscGodTossing m, Bi DataMsg) => m ()
checkNSendOurCert = do
    (_, ourAddr) <- getOurPkAndAddr
    isCertInBlockhain <- member ourAddr <$> getGlobalCertificates
    if isCertInBlockhain then
       logDebug "Our VssCertificate has been already announced."
    else do
        logDebug "Our VssCertificate hasn't been announced yet, we will announce it now."
        ourVssCertificate <- getOurVssCertificate
        let msg = DMVssCertificate ourAddr ourVssCertificate
        -- [CSL-245]: do not catch all, catch something more concrete.
        (sendToNeighborsSafe msg >> logDebug "Announced our VssCertificate.")
            `catchAll` \e ->
            logError $ sformat ("Error announcing our VssCertificate: " % shown) e
  where
    getOurVssCertificate :: m VssCertificate
    getOurVssCertificate = do
        (ourPk, ourAddr) <- getOurPkAndAddr
        localCerts       <- sscRunLocalQueryM $ view ldCertificates
        case lookup ourAddr localCerts of
          Just c  -> return c
          Nothing -> do
            ourSk         <- ncSecretKey <$> getNodeContext
            ourVssKeyPair <- getOurVssKeyPair
            let vssKey  = asBinary $ toVssPublicKey ourVssKeyPair
                ourCert = VssCertificate { vcVssKey     = vssKey
                                         , vcSignature  = sign ourSk vssKey
                                         , vcSigningKey = ourPk
                                         }
            sscRunLocalUpdateM $ ldCertificates %= insert ourAddr ourCert
            return ourCert

<<<<<<< HEAD
getOurPkAndAddr :: WorkMode SscGodTossing m => m (PublicKey, Address)
=======
-- CHECK: @isVssCertificateVerified
-- Checks whether 'our' VSS certificate has been verified,
-- i.e. is at least k blocks deep in the blockchain.
isVssCertificateVerified :: forall m. WorkMode SscGodTossing m => m Bool
isVssCertificateVerified = do
    (_, ourAddr) <- getOurPkAndAddr
    certs        <- verifiedVssCertificates
    return $ ourAddr `member` certs

getOurPkAndAddr
    :: WorkMode SscGodTossing m
    => m (PublicKey, AddressHash PublicKey)
>>>>>>> 5d641322
getOurPkAndAddr = do
    ourPk <- ncPublicKey <$> getNodeContext
    return (ourPk, addressHash ourPk)

getOurVssKeyPair :: WorkMode SscGodTossing m => m VssKeyPair
getOurVssKeyPair = gtcVssKeyPair . ncSscContext <$> getNodeContext

-- CHECK: @onNewSlotSsc
-- #checkNSendOurCert
onNewSlotSsc
    :: (WorkMode SscGodTossing m)
    => m ()
onNewSlotSsc = onNewSlot True $ \slotId-> do
    localOnNewSlot slotId
    checkNSendOurCert
    prepareSecretToNewSlot slotId
    participationEnabled <- getNodeContext >>=
        atomically . readTVar . gtcParticipateSsc . ncSscContext
    when participationEnabled $ do
        onNewSlotCommitment slotId
        onNewSlotOpening slotId
        onNewSlotShares slotId

-- Commitments-related part of new slot processing
onNewSlotCommitment
    :: (WorkMode SscGodTossing m)
    => SlotId -> m ()
onNewSlotCommitment SlotId {..} = do
    ourAddr <- addressHash . ncPublicKey <$> getNodeContext
    ourSk <- ncSecretKey <$> getNodeContext
    shouldCreateCommitment <- do
        secret <- getSecret
        return $ and [isCommitmentIdx siSlot, isNothing secret]
    when shouldCreateCommitment $ do
        logDebug $ sformat ("Generating secret for "%ords%" epoch") siEpoch
        generated <- generateAndSetNewSecret ourSk siEpoch
        case generated of
            Nothing -> logWarning "I failed to generate secret for Mpc"
            Just _ -> logDebug $
                sformat ("Generated secret for "%ords%" epoch") siEpoch
    shouldSendCommitment <- do
        commitmentInBlockchain <- hasCommitment ourAddr <$> gtGetGlobalState
        return $ isCommitmentIdx siSlot && not commitmentInBlockchain
    when shouldSendCommitment $ do
        mbComm <- fmap (view _2) <$> getSecret
        whenJust mbComm $ \comm -> do
            _ <- sscProcessMessage $ DMCommitment ourAddr comm
            sendOurData CommitmentMsg siEpoch 0 ourAddr

-- Openings-related part of new slot processing
onNewSlotOpening
    :: (WorkMode SscGodTossing m
       ,Bi VssCertificate
       ,Bi Opening
       ,Bi InvMsg
       ,Bi Commitment)
    => SlotId -> m ()
onNewSlotOpening SlotId {..} = do
    ourAddr <- addressHash . ncPublicKey <$> getNodeContext
    shouldSendOpening <- do
        globalData <- gtGetGlobalState
        let openingInBlockchain = hasOpening ourAddr globalData
        let commitmentInBlockchain = hasCommitment ourAddr globalData
        return $ and [ isOpeningIdx siSlot
                     , not openingInBlockchain
                     , commitmentInBlockchain]
    when shouldSendOpening $ do
        mbOpen <- fmap (view _3) <$> getSecret
        whenJust mbOpen $ \open -> do
            _ <- sscProcessMessage $ DMOpening ourAddr open
            sendOurData OpeningMsg siEpoch 2 ourAddr

-- Shares-related part of new slot processing
onNewSlotShares
    :: (WorkMode SscGodTossing m)
    => SlotId -> m ()
onNewSlotShares SlotId {..} = do
    ourAddr <- addressHash . ncPublicKey <$> getNodeContext
    -- Send decrypted shares that others have sent us
    shouldSendShares <- do
        -- [CSL-203]: here we assume that all shares are always sent
        -- as a whole package.
        sharesInBlockchain <- hasShares ourAddr <$> gtGetGlobalState
        return $ isSharesIdx siSlot && not sharesInBlockchain
    when shouldSendShares $ do
        ourVss <- gtcVssKeyPair . ncSscContext <$> getNodeContext
        shares <- getOurShares ourVss
        let lShares = fmap asBinary shares
        unless (null shares) $ do
            _ <- sscProcessMessage $ DMShares ourAddr lShares
            sendOurData SharesMsg siEpoch 4 ourAddr

sendOurData
    :: (WorkMode SscGodTossing m, Bi InvMsg)
    => MsgTag -> EpochIndex -> LocalSlotIndex -> AddressHash PublicKey -> m ()
sendOurData msgTag epoch kMultiplier ourAddr = do
    -- Note: it's not necessary to create a new thread here, because
    -- in one invocation of onNewSlot we can't process more than one
    -- type of message.
    waitUntilSend msgTag epoch kMultiplier
    logDebug $ sformat ("Announcing our "%build) msgTag
    let msg = InvMsg {imType = msgTag, imKeys = pure ourAddr}
    sendToNeighborsSafe msg
    logDebug $ sformat ("Sent our " %build%" to neighbors") msgTag

-- | Generate new commitment and opening and use them for the current
-- epoch. 'prepareSecretToNewSlot' must be called before doing it.
--
-- Nothing is returned if node is not ready (usually it means that
-- node doesn't have recent enough blocks and needs to be
-- synchronized).
generateAndSetNewSecret
    :: (WorkMode SscGodTossing m, Bi Commitment)
    => SecretKey
    -> EpochIndex                         -- ^ Current epoch
    -> m (Maybe (SignedCommitment, Opening))
generateAndSetNewSecret sk epoch = do
    -- It should be safe here to perform 2 operations (get and set)
    -- which aren't grouped into a single transaction here, because if
    -- getParticipants returns 'Just res' it will always return 'Just
    -- res' unless key assumption is broken. But if it's broken,
    -- nothing else matters.
    richmen <- readRichmen
    certs <- getGlobalCertificates
    let ps = NE.fromList .
                map vcVssKey . mapMaybe (`lookup` certs) . NE.toList $ richmen
    let threshold = getThreshold $ length ps
    mPair <- runMaybeT (genCommitmentAndOpening threshold ps)
    case mPair of
      Just (mkSignedCommitment sk epoch -> comm, op) ->
          Just (comm, op) <$ setSecret (toPublic sk, comm, op)
      _ -> do
        logError "Wrong participants list: can't deserialize"
        return Nothing

randomTimeInInterval
    :: WorkMode SscGodTossing m
    => Microsecond -> m Microsecond
randomTimeInInterval interval =
    -- Type applications here ensure that the same time units are used.
    (fromInteger @Microsecond) <$>
    liftIO (runSecureRandom (randomNumber n))
  where
    n = toInteger @Microsecond interval

waitUntilSend
    :: WorkMode SscGodTossing m
    => MsgTag -> EpochIndex -> LocalSlotIndex -> m ()
waitUntilSend msgTag epoch kMultiplier = do
    Timestamp beginning <-
        getSlotStart $ SlotId {siEpoch = epoch, siSlot = kMultiplier * k}
    curTime <- currentTime
    let minToSend = curTime
    let maxToSend = beginning + mpcSendInterval
    when (minToSend < maxToSend) $ do
        let delta = maxToSend - minToSend
        timeToWait <- randomTimeInInterval delta
        let ttwMillisecond :: Millisecond
            ttwMillisecond = convertUnit timeToWait
        logDebug $
            sformat ("Waiting for "%shown%" before sending "%build)
                ttwMillisecond msgTag
        wait $ for timeToWait<|MERGE_RESOLUTION|>--- conflicted
+++ resolved
@@ -26,7 +26,6 @@
 import           System.Wlog                      (logDebug, logError, logWarning)
 import           Universum
 
-<<<<<<< HEAD
 import           Pos.Binary.Class                 (Bi)
 import           Pos.Binary.Ssc                   ()
 import           Pos.Communication.Methods        (sendToNeighborsSafe)
@@ -39,6 +38,7 @@
 import           Pos.Crypto.Signing               (PublicKey, sign)
 import           Pos.Slotting                     (getSlotStart, onNewSlot)
 import           Pos.Ssc.Class.Workers            (SscWorkersClass (..))
+import           Pos.Ssc.Extra.MonadLD            (sscRunLocalQueryM, sscRunLocalUpdateM)
 import           Pos.Ssc.GodTossing.Functions     (genCommitmentAndOpening, getThreshold,
                                                    hasCommitment, hasOpening, hasShares,
                                                    isCommitmentIdx, isOpeningIdx,
@@ -48,77 +48,19 @@
 import           Pos.Ssc.GodTossing.SecretStorage (getSecret, prepareSecretToNewSlot,
                                                    setSecret)
 import           Pos.Ssc.GodTossing.Shares        (getOurShares)
+import           Pos.Ssc.GodTossing.Storage       (getGlobalCertificates,
+                                                   gtGetGlobalState)
 import           Pos.Ssc.GodTossing.Types         (Commitment, Opening, SignedCommitment,
                                                    SscGodTossing, VssCertificate (..))
 import           Pos.Ssc.GodTossing.Types.Message (DataMsg (..), InvMsg (..), MsgTag (..))
 import           Pos.Ssc.GodTossing.Types.Types   (gtcParticipateSsc, gtcVssKeyPair)
--- import           Pos.Ssc.GodTossing.Utils                  (verifiedVssCertificates)
-import           Pos.Ssc.Extra.MonadLD            (sscRunLocalQueryM, sscRunLocalUpdateM)
-import           Pos.Ssc.GodTossing.Storage       (getGlobalCertificates,
-                                                   gtGetGlobalState)
 import           Pos.Types                        (Address (..), EpochIndex,
                                                    LocalSlotIndex, SlotId (..),
                                                    Timestamp (..), makePubKeyAddress)
+import           Pos.Types.Address                (AddressHash, addressHash)
 import           Pos.Util                         (asBinary)
 import           Pos.WorkMode                     (WorkMode)
-=======
-import           Pos.Binary.Class                          (Bi)
-import           Pos.Communication.Methods                 (sendToNeighborsSafe)
-import           Pos.Constants                             (k, mpcSendInterval)
-import           Pos.Context                               (getNodeContext, ncPublicKey,
-                                                            ncSecretKey, ncSscContext,
-                                                            readRichmen)
-import           Pos.Crypto                                (SecretKey, VssKeyPair,
-                                                            randomNumber, runSecureRandom,
-                                                            toPublic)
-import           Pos.Crypto.SecretSharing                  (toVssPublicKey)
-import           Pos.Crypto.Signing                        (PublicKey, sign)
-import           Pos.Slotting                              (getSlotStart, onNewSlot)
-import           Pos.Ssc.Class.Workers                     (SscWorkersClass (..))
-import           Pos.Ssc.GodTossing.Functions              (genCommitmentAndOpening,
-                                                            genCommitmentAndOpening,
-                                                            hasCommitment, hasOpening,
-                                                            hasShares, isCommitmentIdx,
-                                                            isOpeningIdx, isSharesIdx,
-                                                            mkSignedCommitment)
-import           Pos.Ssc.GodTossing.LocalData.LocalData    (localOnNewSlot,
-                                                            sscProcessMessage)
-import           Pos.Ssc.GodTossing.Secret.SecretStorage   (getSecret,
-                                                            prepareSecretToNewSlot,
-                                                            setSecret)
-import           Pos.Ssc.GodTossing.Types.Base             (Commitment, Opening,
-                                                            SignedCommitment,
-                                                            VssCertificate (..))
-import           Pos.Ssc.GodTossing.Types.Instance         ()
-import           Pos.Ssc.GodTossing.Types.Message          (DataMsg (..), InvMsg (..),
-                                                            MsgTag (..))
-import           Pos.Ssc.GodTossing.Types.Type             (SscGodTossing)
-import           Pos.Ssc.GodTossing.Types.Types            (GtPayload, GtProof,
-                                                            gtcParticipateSsc,
-                                                            gtcVssCertificateVerified,
-                                                            gtcVssKeyPair)
-import           Pos.Ssc.GodTossing.Utils                  (verifiedVssCertificates)
-import           Pos.State                                 (getGlobalMpcData,
-                                                            getOurShares, getParticipants,
-                                                            getThreshold)
-import           Pos.Types                                 (Address (..), EpochIndex,
-                                                            LocalSlotIndex, SlotId (..),
-                                                            Timestamp (..),
-                                                            makePubKeyAddress)
-import           Pos.Types.Address                         (AddressHash, addressHash)
-import           Pos.Util                                  (asBinary)
-import           Pos.WorkMode                              (WorkMode)
-#ifdef MODERN
-import           Pos.Modern.Ssc.GodTossing.Storage.Storage (getGlobalCertificates)
-import           Pos.Ssc.Extra.MonadLD                     (sscRunLocalQueryM,
-                                                            sscRunLocalUpdateM)
-import           Pos.Ssc.GodTossing.LocalData.Types        (ldCertificates)
-#else
-import           Pos.Ssc.Extra.MonadLD                     (sscRunLocalQuery,
-                                                            sscRunLocalUpdate)
-import           Pos.Ssc.GodTossing.LocalData.Types        (gtLocalCertificates)
-#endif
->>>>>>> 5d641322
+-- import           Pos.Ssc.GodTossing.Types.Instance         ()
 
 instance SscWorkersClass SscGodTossing where
     sscWorkers = Tagged [onStart, onNewSlotSsc]
@@ -162,22 +104,9 @@
             sscRunLocalUpdateM $ ldCertificates %= insert ourAddr ourCert
             return ourCert
 
-<<<<<<< HEAD
-getOurPkAndAddr :: WorkMode SscGodTossing m => m (PublicKey, Address)
-=======
--- CHECK: @isVssCertificateVerified
--- Checks whether 'our' VSS certificate has been verified,
--- i.e. is at least k blocks deep in the blockchain.
-isVssCertificateVerified :: forall m. WorkMode SscGodTossing m => m Bool
-isVssCertificateVerified = do
-    (_, ourAddr) <- getOurPkAndAddr
-    certs        <- verifiedVssCertificates
-    return $ ourAddr `member` certs
-
 getOurPkAndAddr
     :: WorkMode SscGodTossing m
     => m (PublicKey, AddressHash PublicKey)
->>>>>>> 5d641322
 getOurPkAndAddr = do
     ourPk <- ncPublicKey <$> getNodeContext
     return (ourPk, addressHash ourPk)
