--- conflicted
+++ resolved
@@ -20,12 +20,8 @@
 import qualified Data.HashMap.Strict            as HM
 import qualified Data.HashSet                   as HS
 import qualified Data.List.NonEmpty             as NE
-<<<<<<< HEAD
 import           Formatting                     (sformat, (%))
 import           Serokell.Util.Text             (listJson)
-=======
-import qualified Pos.Ssc.GodTossing.VssCertData as VCD
->>>>>>> 517a7280
 import           Serokell.Util.Verify           (VerificationRes (..), isVerSuccess,
                                                  verifyGeneric)
 import           System.Wlog                    (WithLogger, logDebug)
@@ -47,6 +43,7 @@
                                                  isSharesIdx, verifyGtPayload)
 import           Pos.Ssc.GodTossing.Genesis     (genesisCertificates)
 import           Pos.Ssc.GodTossing.Seed        (calculateSeed)
+import qualified Pos.Ssc.GodTossing.VssCertData as VCD
 import           Pos.Ssc.GodTossing.Types       (GtGlobalState (..), GtPayload (..),
                                                  SscGodTossing, VssCertificatesMap,
                                                  gsCommitments, gsOpenings, gsShares,
@@ -144,11 +141,6 @@
                    "some commShares has been generated on wrong participants")
             -- [CSL-206]: check that share IDs are different.
             ]
-<<<<<<< HEAD
-          where
-            vssPublicKeys = map vcVssKey $ toList participants
-=======
->>>>>>> 517a7280
 
     -- For openings, we check that
     --   * the opening isn't present in previous blocks
