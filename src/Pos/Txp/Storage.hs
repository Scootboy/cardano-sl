--- conflicted
+++ resolved
@@ -107,14 +107,12 @@
 getUtxoByDepth :: Word -> Query (Maybe Utxo)
 getUtxoByDepth (fromIntegral -> depth) = preview $ txUtxoHistory . ix depth
 
-<<<<<<< HEAD
--- CHECK # Checks whether transaction is verified (`k` blocks deep in the blockchain).
-=======
 -- | Get the very first (genesis) utxo.
 getOldestUtxo :: Query Utxo
 getOldestUtxo = view $ txUtxoHistory . to last
 
->>>>>>> 4d3821e2
+-- CHECK # Checks whether transaction is at least `k` blocks deep in the blockchain.
+
 -- | Check if given transaction is verified, e. g.
 -- is present in `k` and more blocks deeper
 isTxVerified :: (Tx, TxWitness) -> Query Bool
