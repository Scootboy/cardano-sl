-- | Binary serialization of Txp types

module Pos.Binary.Txp () where

import           Universum

import           Data.Binary.Get    (getWord8, label)
import           Data.Binary.Put    (putByteString, putWord8)
<<<<<<< HEAD
import           Data.List.NonEmpty (nonEmpty)
import           Universum          hiding (putByteString)
=======
import           Formatting         (int, sformat, (%))
>>>>>>> 53e73b7d

import           Pos.Binary.Class   (Bi (..), UnsignedVarInt (..), getRemainingByteString,
                                     getWithLength, putWithLength)
import           Pos.Binary.Core    ()
import           Pos.Binary.Merkle  ()
import qualified Pos.Txp.Core.Types as T

instance Bi T.TxIn where
    put (T.TxIn hash index) = put hash >> put (UnsignedVarInt index)
    get = label "TxIn" $ T.TxIn <$> get <*> (getUnsignedVarInt <$> get)

instance Bi T.TxOut where
    put (T.TxOut addr coin) = put addr >> put coin
    get = label "TxOut" $ T.TxOut <$> get <*> get

instance Bi T.TxOutAux where
    put (T.TxOutAux out distr) = put out >> put distr
    get = label "TxOutAux" $ T.TxOutAux <$> get <*> get

instance Bi T.Tx where
    put (T.UnsafeTx ins outs attrs) = put ins >> put outs >> put attrs
    get = label "Tx" $ do
        ins <- get
        outs <- get
        attrs <- get
        T.mkTx ins outs attrs

instance Bi T.TxInWitness where
    put (T.PkWitness key sig) = do
        putWord8 0
        putWithLength (put key >> put sig)
    put (T.ScriptWitness val red) = do
        putWord8 1
        putWithLength (put val >> put red)
    put (T.RedeemWitness key sig) = do
        putWord8 2
        putWithLength (put key >> put sig)
    put (T.UnknownWitnessType t bs) = do
        putWord8 t
        putWithLength (putByteString bs)
    get = label "TxInWitness" $ do
        tag <- getWord8
        case tag of
            0 -> getWithLength (T.PkWitness <$> get <*> get)
            1 -> getWithLength (T.ScriptWitness <$> get <*> get)
            2 -> getWithLength (T.RedeemWitness <$> get <*> get)
            t -> getWithLength (T.UnknownWitnessType t <$>
                                getRemainingByteString)

instance Bi T.TxDistribution where
    put (T.TxDistribution ds) =
        put $
        if all null ds
            then Left (UnsignedVarInt (length ds))
            else Right ds
    get = label "TxDistribution" $ T.TxDistribution <$> parseDistribution
      where
        parseDistribution =
            get >>= \case
                Left (UnsignedVarInt n) ->
                    maybe (fail "get@TxDistribution: empty distribution") pure $
                    nonEmpty $ replicate n []
                Right ds -> pure ds

instance Bi T.TxProof where
    put (T.TxProof {..}) = do
        put (UnsignedVarInt txpNumber)
        put txpRoot
        put txpWitnessesHash
    get = T.TxProof <$> (getUnsignedVarInt <$> get) <*> get <*> get

instance Bi T.TxPayload where
    put (T.UnsafeTxPayload {..}) =
        put $ zip3 (toList _txpTxs) _txpWitnesses _txpDistributions
    get = T.mkTxPayload =<< get<|MERGE_RESOLUTION|>--- conflicted
+++ resolved
@@ -6,12 +6,7 @@
 
 import           Data.Binary.Get    (getWord8, label)
 import           Data.Binary.Put    (putByteString, putWord8)
-<<<<<<< HEAD
 import           Data.List.NonEmpty (nonEmpty)
-import           Universum          hiding (putByteString)
-=======
-import           Formatting         (int, sformat, (%))
->>>>>>> 53e73b7d
 
 import           Pos.Binary.Class   (Bi (..), UnsignedVarInt (..), getRemainingByteString,
                                      getWithLength, putWithLength)
