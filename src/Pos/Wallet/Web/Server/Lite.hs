{-# LANGUAGE ScopedTypeVariables #-}
{-# LANGUAGE TypeOperators       #-}

-- | Module for lite-wallet implementation of Daedalus API

module Pos.Wallet.Web.Server.Lite
       ( walletServeWebLite
       , walletServerOuts
       ) where

import qualified Control.Monad.Catch           as Catch
import           Control.Monad.Except          (MonadError (throwError))
import qualified Ether
import           Mockable                      (runProduction)
import           Network.Wai                   (Application)
import           Pos.Communication.Protocol    (SendActions)
import           Servant.Server                (Handler)
import           Servant.Utils.Enter           ((:~>) (..))
import qualified STMContainers.Map             as SM
import           Universum

import           Pos.Communication             (NodeId)
import           Pos.Communication.PeerState   (runPeerStateHolder)
import           Pos.Discovery                 (getPeers, runDiscoveryConstT)
import           Pos.Reporting.MemState        (runWithoutReportingContext)
import           Pos.Ssc.Class                 (SscHelpersClass)
import           Pos.Wallet.KeyStorage         (KeyData, runKeyStorageRaw)
import           Pos.Wallet.State              (getWalletState, runWalletDB)
import qualified Pos.Wallet.State              as WS
import           Pos.Wallet.WalletMode         (WalletStaticPeersMode)
import           Pos.Wallet.Web.Server.Methods (WalletWebHandler, walletApplication,
                                                walletServeImpl, walletServer,
                                                walletServerOuts)
import           Pos.Wallet.Web.Server.Sockets (ConnectionsVar, WalletWebSockets,
                                                getWalletWebSockets, runWalletWS)
import           Pos.Wallet.Web.State          (WalletState, WalletWebDB,
                                                getWalletWebState, runWalletWebDB)
import           System.Wlog                   (usingLoggerName)


type WebHandler = WalletWebSockets (WalletWebDB WalletStaticPeersMode)

type MainWalletState = WS.WalletState

walletServeWebLite
    :: forall ssc.
       SscHelpersClass ssc
    => Proxy ssc
    -> SendActions WalletStaticPeersMode
    -> FilePath
    -> Bool
    -> Word16
    -> WalletStaticPeersMode ()
walletServeWebLite _ sendActions = walletServeImpl action
  where
    action :: WalletWebHandler WalletStaticPeersMode Application
    action = walletApplication $ walletServer sendActions nat

nat :: WebHandler (WebHandler :~> Handler)
nat = do
    wsConn <- getWalletWebSockets
<<<<<<< HEAD
    ws    <- getWalletWebState
    kd    <- Ether.ask'
    mws   <- getWalletState
    return $ NT (convertHandler mws kd ws wsConn)
=======
    ws     <- getWalletWebState
    kd     <- Ether.ask
    mws    <- getWalletState
    peers  <- getPeers
    pure $ NT (convertHandler mws kd ws wsConn peers)
>>>>>>> 21ce7b35

convertHandler
    :: forall a .
       MainWalletState
    -> KeyData
    -> WalletState
    -> ConnectionsVar
    -> Set NodeId
    -> WebHandler a
    -> Handler a
convertHandler mws kd ws wsConn peers handler = do
    stateM <- liftIO SM.newIO
    liftIO ( runProduction
           . usingLoggerName "wallet-lite-api"
           . runWithoutReportingContext
           . runWalletDB mws
           . flip runKeyStorageRaw kd
           . runPeerStateHolder stateM
           . runDiscoveryConstT peers
           . runWalletWebDB ws
           . runWalletWS wsConn
           $ handler
           ) `Catch.catches` excHandlers
  where
    excHandlers = [Catch.Handler catchServant]
    catchServant = throwError<|MERGE_RESOLUTION|>--- conflicted
+++ resolved
@@ -59,18 +59,11 @@
 nat :: WebHandler (WebHandler :~> Handler)
 nat = do
     wsConn <- getWalletWebSockets
-<<<<<<< HEAD
-    ws    <- getWalletWebState
-    kd    <- Ether.ask'
-    mws   <- getWalletState
-    return $ NT (convertHandler mws kd ws wsConn)
-=======
     ws     <- getWalletWebState
-    kd     <- Ether.ask
+    kd     <- Ether.ask'
     mws    <- getWalletState
     peers  <- getPeers
     pure $ NT (convertHandler mws kd ws wsConn peers)
->>>>>>> 21ce7b35
 
 convertHandler
     :: forall a .
