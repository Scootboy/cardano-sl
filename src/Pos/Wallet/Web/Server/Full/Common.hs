{-# LANGUAGE DataKinds           #-}
{-# LANGUAGE ScopedTypeVariables #-}
{-# LANGUAGE TypeOperators       #-}

-- | Module containing common parts for all wallet modes.

module Pos.Wallet.Web.Server.Full.Common
       ( nat
       , convertHandler
       ) where

import           Universum

import qualified Control.Monad.Catch           as Catch
import           Control.Monad.Except          (MonadError (throwError))
import           Control.Monad.Trans.Resource  (runResourceT)
import           Data.Tagged                   (Tagged (..))
import qualified Ether
import           Mockable                      (runProduction)
import           Servant.Server                (Handler)
import           Servant.Utils.Enter           ((:~>) (..))
import           System.Wlog                   (usingLoggerName)

import           Pos.Block.BListener           (runBListenerStub)
import           Pos.Communication.PeerState   (PeerStateSnapshot, PeerStateTag,
                                                WithPeerState (..), getAllStates,
                                                peerStateFromSnapshot,
                                                runPeerStateRedirect)
import           Pos.Context                   (NodeContext, NodeContextTag)
import           Pos.DB                        (NodeDBs, getNodeDBs, runDBPureRedirect)
import           Pos.DB.Block                  (runBlockDBRedirect)
import           Pos.DB.DB                     (runGStateCoreRedirect)
import           Pos.Delegation.Class          (DelegationVar, askDelegationState)
import           Pos.Discovery                 (runDiscoveryRedirect)
import           Pos.Slotting                  (NtpSlottingVar, SlottingVar,
                                                askFullNtpSlotting, askSlotting,
                                                runSlotsDataRedirect)
import           Pos.Slotting.Ntp              (runSlotsRedirect)
import           Pos.Ssc.Extra                 (SscMemTag, SscState)
import           Pos.Ssc.Extra.Class           (askSscMem)
import           Pos.Txp                       (GenericTxpLocalData, TxpHolderTag,
                                                askTxpMem)
<<<<<<< HEAD
import           Pos.Util.TimeWarp             (runWithoutJsonLogT)
=======
import           Pos.Wallet.Redirect           (runWalletRedirects)
>>>>>>> ff10a6d7
import           Pos.Wallet.SscType            (WalletSscType)
import           Pos.Wallet.Web.Server.Methods (WalletWebHandler)
import           Pos.Wallet.Web.Server.Sockets (ConnectionsVar, getWalletWebSockets,
                                                runWalletWS)
import           Pos.Wallet.Web.State          (WalletState, getWalletWebState,
                                                runWalletWebDB)
import           Pos.WorkMode                  (RealMode (..), TxpExtra_TMP)

type WebHandler = WalletWebHandler (RealMode WalletSscType)

nat :: WebHandler (WebHandler :~> Handler)
nat = do
    ws         <- getWalletWebState
    tlw        <- askTxpMem
    ssc        <- askSscMem
    delWrap    <- askDelegationState
    psCtx      <- getAllStates
    nc         <- Ether.ask @NodeContextTag
    modernDB   <- getNodeDBs
    conn       <- getWalletWebSockets
    slotVar    <- askSlotting
    ntpSlotVar <- askFullNtpSlotting
    pure $ NT (convertHandler nc modernDB tlw ssc ws delWrap
                              psCtx conn slotVar ntpSlotVar)

convertHandler
    :: NodeContext WalletSscType              -- (.. insert monad `m` here ..)
    -> NodeDBs
    -> GenericTxpLocalData TxpExtra_TMP
    -> SscState WalletSscType
    -> WalletState
    -> DelegationVar
    -> PeerStateSnapshot
    -> ConnectionsVar
    -> SlottingVar
    -> (Bool, NtpSlottingVar)
    -> WebHandler a
    -> Handler a
convertHandler nc modernDBs tlw ssc ws delWrap psCtx
               conn slotVar ntpSlotVar handler =
    liftIO (realRunner . walletRunner $ handler) `Catch.catches` excHandlers
  where
    walletRunner = runWalletWebDB ws
      . runWalletWS conn
      . runWalletRedirects

    realRunner :: forall t . RealMode WalletSscType t -> IO t
    realRunner (RealMode act) = runProduction
<<<<<<< HEAD
           . runWithoutJsonLogT
=======
           . runResourceT
>>>>>>> ff10a6d7
           . usingLoggerName "wallet-api"
           . flip Ether.runReadersT nc
           . (\m -> do
               peerStateCtx <- peerStateFromSnapshot psCtx
               Ether.runReadersT m
                   ( Tagged @NodeDBs modernDBs
                   , Tagged @SlottingVar slotVar
                   , Tagged @(Bool, NtpSlottingVar) ntpSlotVar
                   , Tagged @SscMemTag ssc
                   , Tagged @TxpHolderTag tlw
                   , Tagged @DelegationVar delWrap
                   , Tagged @PeerStateTag peerStateCtx
                   ))
           . runDBPureRedirect
           . runBlockDBRedirect
           . runSlotsDataRedirect
           . runSlotsRedirect
           . runDiscoveryRedirect
           . runPeerStateRedirect
           . runGStateCoreRedirect
           . runBListenerStub
           $ act

    excHandlers = [Catch.Handler catchServant]
    catchServant = throwError
{-# NOINLINE convertHandler #-}<|MERGE_RESOLUTION|>--- conflicted
+++ resolved
@@ -40,11 +40,8 @@
 import           Pos.Ssc.Extra.Class           (askSscMem)
 import           Pos.Txp                       (GenericTxpLocalData, TxpHolderTag,
                                                 askTxpMem)
-<<<<<<< HEAD
 import           Pos.Util.TimeWarp             (runWithoutJsonLogT)
-=======
 import           Pos.Wallet.Redirect           (runWalletRedirects)
->>>>>>> ff10a6d7
 import           Pos.Wallet.SscType            (WalletSscType)
 import           Pos.Wallet.Web.Server.Methods (WalletWebHandler)
 import           Pos.Wallet.Web.Server.Sockets (ConnectionsVar, getWalletWebSockets,
@@ -93,12 +90,9 @@
 
     realRunner :: forall t . RealMode WalletSscType t -> IO t
     realRunner (RealMode act) = runProduction
-<<<<<<< HEAD
+           . runResourceT
+           . usingLoggerName "wallet-api"
            . runWithoutJsonLogT
-=======
-           . runResourceT
->>>>>>> ff10a6d7
-           . usingLoggerName "wallet-api"
            . flip Ether.runReadersT nc
            . (\m -> do
                peerStateCtx <- peerStateFromSnapshot psCtx
