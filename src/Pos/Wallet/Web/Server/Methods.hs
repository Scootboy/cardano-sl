{-# LANGUAGE ConstraintKinds     #-}
{-# LANGUAGE RankNTypes          #-}
{-# LANGUAGE ScopedTypeVariables #-}
{-# LANGUAGE TypeOperators       #-}

-- | Wallet web server.

module Pos.Wallet.Web.Server.Methods
       ( walletApplication
       , walletServer
       , walletServeImpl
       ) where

import           Control.Lens               (view, _2)
import           Data.Default               (def)
import           Data.List                  (elemIndex, (!!))
import qualified Data.Text                  as T (unpack)
import           Data.Time.Clock.POSIX      (getPOSIXTime)
import           Formatting                 (build, ords, sformat, stext, (%))
import           Network.Wai                (Application)
import           Pos.Crypto                 (hash)
import           Servant.API                ((:<|>) ((:<|>)),
                                             FromHttpApiData (parseUrlPiece), addHeader)
import           Servant.Server             (Handler, Server, ServerT, serve)
import           Servant.Utils.Enter        ((:~>) (..), enter)
import           System.Wlog                (logInfo)
import           Universum

import           Pos.Aeson.ClientTypes      ()
import           Pos.Crypto                 (toPublic)
import           Pos.Crypto                 (hash)
import           Pos.DHT.Model              (dhtAddr, getKnownPeers)
import           Pos.Types                  (Address, Coin, Tx, TxId, TxOut (..),
                                             addressF, coinF, decodeTextAddress,
<<<<<<< HEAD
                                             makePubKeyAddress)
import           Pos.Web.Server             (serveImpl)

import           Control.Monad.Catch        (try)
=======
                                             makePubKeyAddress, mkCoin)
>>>>>>> 9f61c664
import           Pos.Wallet.KeyStorage      (KeyError (..), MonadKeys (..), newSecretKey)
import           Pos.Wallet.Tx              (submitTx)
import           Pos.Wallet.WalletMode      (WalletMode, getBalance, getTxHistory)
import           Pos.Wallet.Web.Api         (WalletApi, walletApi)
import           Pos.Wallet.Web.ClientTypes (CAddress, CCurrency (ADA), CHash (..), CTx,
                                             CTx, CTxId, CTxMeta (..), CWallet (..),
                                             CWalletMeta (..), addressToCAddress,
                                             cAddressToAddress, ctId, ctType, ctTypeMeta,
                                             mkCTx, mkCTxId, txIdToCTxId)
import           Pos.Wallet.Web.Error       (WalletError (..))
import           Pos.Wallet.Web.State       (MonadWalletWebDB (..), WalletWebDB,
                                             addOnlyNewTxMeta, closeState, createWallet,
                                             getTxMeta, getWalletHistory, getWalletMeta,
                                             openState, removeWallet, runWalletWebDB,
                                             setWalletMeta, setWalletTransactionMeta)
import           Pos.Web.Server             (serveImpl)

----------------------------------------------------------------------------
-- Top level functionality
----------------------------------------------------------------------------

walletServeImpl
    :: (MonadIO m, MonadMask m)
    => WalletWebDB m Application       -- ^ Application getter
    -> FilePath                        -- ^ Path to wallet acid-state
    -> Bool                            -- ^ Rebuild flag for acid-state
    -> Word16                          -- ^ Port to listen
    -> m ()
walletServeImpl app daedalusDbPath dbRebuild port = bracket openDB closeDB $ \ws ->
    serveImpl (runWalletWebDB ws app) port
  where openDB = openState dbRebuild daedalusDbPath
        closeDB = closeState

walletApplication
    :: WalletMode ssc m
    => WalletWebDB m (Server WalletApi)
    -> WalletWebDB m Application
walletApplication serv = serv >>= return . serve walletApi

walletServer
    :: WalletMode ssc m
    => WalletWebDB m (WalletWebDB m :~> Handler)
    -> WalletWebDB m (Server WalletApi)
walletServer nat = do
    join $ mapM insertAddressMeta <$> myCAddresses
    flip enter servantHandlers <$> nat
  where
    insertAddressMeta cAddr =
        getWalletMeta cAddr >>= createWallet cAddr . fromMaybe def

----------------------------------------------------------------------------
-- Handlers
----------------------------------------------------------------------------

type WalletWebMode ssc m
    = ( WalletMode ssc m
      , MonadWalletWebDB m
      )

servantHandlers :: WalletWebMode ssc m => ServerT WalletApi m
servantHandlers =
     catchWalletError . getWallet
    :<|>
     catchWalletError getWallets
    :<|>
     (\a b -> catchWalletError . send a b)
    :<|>
     catchWalletError . getHistory
    :<|>
     (\a b -> catchWalletError . updateTransaction a b)
    :<|>
     catchWalletError . newWallet
    :<|>
     (\a -> catchWalletError . updateWallet a)
    :<|>
     catchWalletError . deleteWallet
    :<|>
     (\a -> catchWalletError . isValidAddress a)
  where
    -- TODO: can we with Traversable map catchWalletError over :<|>
    -- TODO: add logging on error
    catchWalletError = try

getAddresses :: WalletWebMode ssc m => m [CAddress]
getAddresses = map addressToCAddress <$> myAddresses

getBalances :: WalletWebMode ssc m => m [(CAddress, Coin)]
getBalances = join $ mapM gb <$> myAddresses
  where gb addr = (,) (addressToCAddress addr) <$> getBalance addr

getWallet :: WalletWebMode ssc m => CAddress -> m CWallet
getWallet cAddr = do
    balance <- getBalance =<< decodeCAddressOrFail cAddr
    meta <- getWalletMeta cAddr >>= maybe noWallet pure
    pure $ CWallet cAddr balance meta
  where
    noWallet = throwM . Internal $
        sformat ("No wallet with address "%build%" is found") cAddr

-- TODO: probably poor naming
decodeCAddressOrFail :: WalletWebMode ssc m => CAddress -> m Address
decodeCAddressOrFail = either wrongAddress pure . cAddressToAddress
  where wrongAddress err = throwM . Internal $
            sformat ("Error while decoding CAddress: "%stext) err

getWallets :: WalletWebMode ssc m => m [CWallet]
getWallets = join $ mapM getWallet <$> myCAddresses

send :: WalletWebMode ssc m => CAddress -> CAddress -> Coin -> m CTx
send srcCAddr dstCAddr c = do
    srcAddr <- decodeCAddressOrFail srcCAddr
    dstAddr <- decodeCAddressOrFail dstCAddr
    idx <- getAddrIdx srcAddr
    sks <- getSecretKeys
    let sk = sks !! idx
    na <- fmap dhtAddr <$> getKnownPeers
    etx <- submitTx sk na [(TxOut dstAddr c, [])]
    case etx of
        Left err -> throwM . Internal $ sformat ("Cannot send transaction: "%stext) err
        Right (tx, _, _) -> do
            logInfo $
                sformat ("Successfully sent "%coinF%" from "%ords%" address to "%addressF)
                c idx dstAddr
            -- TODO: this should be removed in production
            let txHash = hash tx
            () <$ addHistoryTx dstCAddr (txHash, tx, False)
            addHistoryTx srcCAddr (txHash, tx, True)

getHistory :: WalletWebMode ssc m => CAddress -> m [CTx]
getHistory cAddr = do
    history <- getTxHistory =<< decodeCAddressOrFail cAddr
    mapM (addHistoryTx cAddr) history

addHistoryTx :: WalletWebMode ssc m => CAddress -> (TxId, Tx, Bool) -> m CTx
addHistoryTx cAddr wtx@(txId, _, _) = do
    -- TODO: this should be removed in production
    addr <- decodeCAddressOrFail cAddr
    meta <- CTxMeta ADA mempty mempty <$> liftIO getPOSIXTime
    let cId = txIdToCTxId txId
    addOnlyNewTxMeta cAddr cId meta
    meta' <- maybe meta identity <$> getTxMeta cAddr cId
    return $ mkCTx addr wtx meta'

newWallet :: WalletWebMode ssc m => CWalletMeta -> m CWallet
newWallet wMeta = do
    cAddr <- newAddress
    createWallet cAddr wMeta
    getWallet cAddr
  where
    newAddress = addressToCAddress . makePubKeyAddress . toPublic <$> newSecretKey

updateWallet :: WalletWebMode ssc m => CAddress -> CWalletMeta -> m CWallet
updateWallet cAddr wMeta = do
    setWalletMeta cAddr wMeta
    getWallet cAddr

updateTransaction :: WalletWebMode ssc m => CAddress -> CTxId -> CTxMeta -> m ()
updateTransaction = setWalletTransactionMeta

deleteWallet :: WalletWebMode ssc m => CAddress -> m ()
deleteWallet cAddr = do
    deleteAddress =<< decodeCAddressOrFail cAddr
    removeWallet cAddr
  where
    deleteAddress addr = do
        idx <- getAddrIdx addr
        deleteSecretKey (fromIntegral idx) `catch` deleteErrHandler
    deleteErrHandler (PrimaryKey err) = throwM . Internal $
        sformat ("Error while deleting wallet: "%stext) err

-- NOTE: later we will have `isValidAddress :: CCurrency -> CAddress -> m Bool` which should work for arbitrary crypto
isValidAddress :: WalletWebMode ssc m => CCurrency -> Text -> m Bool
isValidAddress ADA sAddr = pure . either (const False) (const True) $ decodeTextAddress sAddr
isValidAddress _ _       = pure False

----------------------------------------------------------------------------
-- Helpers
----------------------------------------------------------------------------

myAddresses :: MonadKeys m => m [Address]
myAddresses = map (makePubKeyAddress . toPublic) <$> getSecretKeys

myCAddresses :: MonadKeys m => m [CAddress]
myCAddresses = map addressToCAddress <$> myAddresses

getAddrIdx :: WalletWebMode ssc m => Address -> m Int
getAddrIdx addr = elemIndex addr <$> myAddresses >>= maybe notFound pure
  where notFound = throwM . Internal $
            sformat ("Address "%addressF%" is not found in wallet") $ addr

----------------------------------------------------------------------------
-- Orphan instances
----------------------------------------------------------------------------

instance FromHttpApiData Coin where
    parseUrlPiece = fmap mkCoin . parseUrlPiece

instance FromHttpApiData Address where
    parseUrlPiece = decodeTextAddress

instance FromHttpApiData CAddress where
    parseUrlPiece = fmap addressToCAddress . decodeTextAddress

-- FIXME: unsafe (temporary, will be removed probably in future)
-- we are not checking is receaved Text really vald CTxId
instance FromHttpApiData CTxId where
    parseUrlPiece = pure . mkCTxId

instance FromHttpApiData CCurrency where
    parseUrlPiece = first fromString . readEither . toString<|MERGE_RESOLUTION|>--- conflicted
+++ resolved
@@ -32,14 +32,10 @@
 import           Pos.DHT.Model              (dhtAddr, getKnownPeers)
 import           Pos.Types                  (Address, Coin, Tx, TxId, TxOut (..),
                                              addressF, coinF, decodeTextAddress,
-<<<<<<< HEAD
-                                             makePubKeyAddress)
+                                             makePubKeyAddress, mkCoin)
 import           Pos.Web.Server             (serveImpl)
 
 import           Control.Monad.Catch        (try)
-=======
-                                             makePubKeyAddress, mkCoin)
->>>>>>> 9f61c664
 import           Pos.Wallet.KeyStorage      (KeyError (..), MonadKeys (..), newSecretKey)
 import           Pos.Wallet.Tx              (submitTx)
 import           Pos.Wallet.WalletMode      (WalletMode, getBalance, getTxHistory)
