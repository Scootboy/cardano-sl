--- conflicted
+++ resolved
@@ -450,7 +450,13 @@
 
 
 getWalletAccountIds :: WalletWebMode m => CId Wal -> m [AccountId]
-getWalletAccountIds wSet = filter ((== wSet) . aiWSId) <$> getWAddressIds
+getWalletAccountIds cWalId = filter ((== cWalId) . aiWSId) <$> getWAddressIds
+
+getWalletAddrs :: (WalletWebMode m, MonadThrow m) => CId Wal -> m [CId Addr]
+getWalletAddrs cWalId = do
+    addrs <- concatMapM (getAccountAddrsOrThrow Ever)
+        =<< getWalletAccountIds cWalId
+    pure $ map cwamId addrs
 
 getAccounts :: WalletWebMode m => Maybe (CId Wal) -> m [CAccount]
 getAccounts mCAddr = do
@@ -608,11 +614,7 @@
                     -- TODO [CSM-251]: if money source is wallet, then this is not fully correct
                     srcAccount <- getMoneySourceAccount moneySource
                     mapM_ removeWAddress srcAddrMetas
-<<<<<<< HEAD
-                    addHistoryTx (aiWSId srcAccount) title desc $
-=======
-                    ctxs <- addHistoryTx srcAccount title desc $
->>>>>>> fbc35a34
+                    ctxs <- addHistoryTx (aiWSId srcAccount) title desc $
                         THEntry txHash tx srcTxOuts Nothing (toList srcAddrs) dstAddrs
                     ctsOutgoing ctxs `whenNothing` throwM noOutgoingTx
 
@@ -632,12 +634,9 @@
                (toList entries)
                remains
 
-<<<<<<< HEAD
 getFullWalletHistory :: WalletWebMode m => CId Wal -> m ([CTx], Word)
 getFullWalletHistory cWalId = do
-    accIds <- getWalletAccountIds cWalId
-    addrs <- mapM (decodeCIdOrFail . cwamId)
-        =<< concatMapM (getAccountAddrsOrThrow Ever) accIds
+    addrs <- mapM decodeCIdOrFail =<< getWalletAddrs cWalId
     cHistory <- do
         (mInit, cachedTxs) <- transCache <$> getHistoryCache cWalId
 
@@ -655,36 +654,9 @@
                 taCachedUtxo
                 (cached <> cachedTxs)
 
-        forM fullHistory $ addHistoryTx cWalId mempty mempty
-    pure (cHistory, fromIntegral $ length cHistory)
-=======
-getHistory
-    :: WalletWebMode m
-    => AccountId -> Maybe Word -> Maybe Word -> m ([CTx], Word)
-getHistory accId skip limit = do
-    accAddrs <- getAccountAddrsOrThrow Ever accId
-    addrs <- forM accAddrs (decodeCIdOrFail . cwamId)
-    cHistory <-
-        do  (minit, cachedTxs) <- transCache <$> getHistoryCache accId
-
-            -- TODO: Fix type param! Global type param.
-            TxHistoryAnswer {..} <- untag @WalletSscType getTxHistory addrs minit
-
-            -- Add allowed portion of result to cache
-            let fullHistory = taHistory <> cachedTxs
-                lenHistory = length taHistory
-                cached = drop (lenHistory - taCachedNum) taHistory
-            unless (null cached) $
-                updateHistoryCache
-                    accId
-                    taLastCachedHash
-                    taCachedUtxo
-                    (cached <> cachedTxs)
-
-            ctxs <- forM fullHistory $ addHistoryTx accId mempty mempty
-            return $ concatMap toList ctxs
-    pure (paginate cHistory, fromIntegral $ length cHistory)
->>>>>>> fbc35a34
+        ctxs <- forM fullHistory $ addHistoryTx cWalId mempty mempty
+        pure $ concatMap toList ctxs
+    pure ( cHistory, fromIntegral $ length cHistory)
   where
     transCache
         :: Maybe (HeaderHash, Utxo, [TxHistoryEntry])
@@ -743,29 +715,17 @@
     -> Text
     -> Text
     -> TxHistoryEntry
-<<<<<<< HEAD
-    -> m CTx
+    -> m CTxs
 addHistoryTx cWalId title desc wtx@THEntry{..} = do
-=======
-    -> m CTxs
-addHistoryTx accId title desc wtx@THEntry{..} = do
->>>>>>> fbc35a34
     -- TODO: this should be removed in production
     diff <- maybe localChainDifficulty pure =<<
             networkChainDifficulty
     meta <- CTxMeta title desc <$> liftIO getPOSIXTime
     let cId = txIdToCTxId _thTxId
-<<<<<<< HEAD
     addOnlyNewTxMeta cWalId cId meta
     meta' <- fromMaybe meta <$> getTxMeta cWalId cId
-    return $ mkCTx diff wtx meta'
-
-=======
-    addOnlyNewTxMeta accId cId meta
-    meta' <- fromMaybe meta <$> getTxMeta accId cId
-    accAddrs <- map cwamId <$> getAccountAddrsOrThrow Ever accId
-    return $ mkCTxs diff wtx meta' accAddrs
->>>>>>> fbc35a34
+    walAddrs <- getWalletAddrs cWalId
+    return $ mkCTxs diff wtx meta' walAddrs
 
 newWAddress
     :: WalletWebMode m
@@ -1028,11 +988,7 @@
         Right (TxAux {..}, redeemAddress, redeemBalance) -> do
             -- add redemption transaction to the history of new wallet
             let txInputs = [TxOut redeemAddress redeemBalance]
-<<<<<<< HEAD
-            addHistoryTx (aiWSId accId) "ADA redemption" ""
-=======
-            ctxs <- addHistoryTx accId "ADA redemption" ""
->>>>>>> fbc35a34
+            ctxs <- addHistoryTx (aiWSId accId) "ADA redemption" ""
                 (THEntry (hash taTx) taTx txInputs Nothing [srcAddr] [dstAddr])
             ctsOutgoing ctxs `whenNothing` throwM noOutgoingTx
   where
