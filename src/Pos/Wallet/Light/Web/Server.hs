--- conflicted
+++ resolved
@@ -11,21 +11,6 @@
        , walletServerOuts
        ) where
 
-<<<<<<< HEAD
-import qualified Control.Monad.Catch           as Catch
-import           Control.Monad.Except          (MonadError (throwError))
-import           Control.Monad.Trans.Resource  (runResourceT)
-import           Data.Tagged                   (Tagged (..))
-import           Ether                         (ask, local)
-import qualified Ether
-import           Mockable                      (Production, runProduction)
-import           Network.Wai                   (Application)
-import           Servant.Server                (Handler)
-import           Servant.Utils.Enter           ((:~>) (..))
-import qualified STMContainers.Map             as SM
-import           System.Wlog                   (usingLoggerName)
-=======
->>>>>>> c8e6417e
 import           Universum
 
 import           Pos.Communication.Protocol    (SendActions)
@@ -82,6 +67,7 @@
 -- convertHandler mws kd ws wsConn peers handler = do
 --     stateM <- liftIO SM.newIO
 --     liftIO ( runProduction
+--            . runResourceT
 --            . usingLoggerName "wallet-lite-api"
 --            . flip Ether.runReadersT
 --                 ( Tagged @PeerStateTag stateM
@@ -108,50 +94,10 @@
 --     catchServant = throwError
 -- {-# NOINLINE convertHandler #-}
 
-<<<<<<< HEAD
-convertHandler
-    :: MainWalletState
-    -> KeyData
-    -> WalletState
-    -> ConnectionsVar
-    -> Set NodeId
-    -> WebHandler a
-    -> Handler a
-convertHandler mws kd ws wsConn peers handler = do
-    stateM <- liftIO SM.newIO
-    liftIO ( runProduction
-           . runResourceT
-           . usingLoggerName "wallet-lite-api"
-           . flip Ether.runReadersT
-                ( Tagged @PeerStateTag stateM
-                , Tagged @KeyData kd
-                , Tagged @MainWalletState mws
-                , Tagged @ReportingContext emptyReportingContext )
-           . runDBPureRedirect
-           . runBlockDBRedirect
-           . runTxHistoryWalletRedirect
-           . runBalancesWalletRedirect
-           . runGStateCoreWalletRedirect
-           . runPeerStateRedirect
-           . runUpdatesNotImplemented
-           . runBlockchainInfoNotImplemented
-           . runBListenerStub
-           . runDiscoveryConstT peers
-           . (\(LightWalletMode m) -> m)
-           . runWalletWebDB ws
-           . runWalletWS wsConn
-           $ handler
-           ) `Catch.catches` excHandlers
-  where
-    excHandlers = [Catch.Handler catchServant]
-    catchServant = throwError
-{-# NOINLINE convertHandler #-}
-=======
 -- instance Monad m => MonadWalletTracking (WalletWebSockets m) where
 --     syncWSetsAtStart = const pass
 --     syncOnImport = const pass
 --     txMempoolToModifier = const (pure mempty)
->>>>>>> c8e6417e
 
 -- -- Stub implementations for lite wallet.
 -- instance Ether.MonadReader NodeDBs NodeDBs Production where
