{-# LANGUAGE ConstraintKinds      #-}
{-# LANGUAGE FlexibleInstances    #-}
{-# LANGUAGE TypeFamilies         #-}
{-# LANGUAGE UndecidableInstances #-}

-- | WorkMode constraint.

module Pos.WorkMode
       ( WorkMode
       , MinWorkMode
       , DBHolder (..)
       , NodeContext (..)
       , WithNodeContext (..)
       , ContextHolder (..)
       , MonadBenchmark (..)
       , BenchmarkT (..)
       , NoBenchmarkT (..)
       , ncPublicKey
       , ncVssPublicKey
       , RealMode
       , ServiceMode
       , BenchMode
       , ProductionMode
       ) where

import           Control.Monad.Catch      (MonadCatch, MonadMask, MonadThrow)
import           Control.Monad.Except     (ExceptT)
import           Control.Monad.Trans      (MonadTrans)
import           Control.TimeWarp.Logging (WithNamedLogger (..))
import           Control.TimeWarp.Rpc     (BinaryDialog, MonadDialog,
                                           MonadResponse, MonadTransfer,
                                           Transfer)
import           Control.TimeWarp.Timed   (MonadTimed (..), ThreadId)
import           Universum                hiding (catch)

<<<<<<< HEAD
import           Pos.Crypto               (PublicKey, SecretKey, VssKeyPair,
                                           VssPublicKey, toPublic,
                                           toVssPublicKey)
import           Pos.DHT                  (DHTResponseT, MonadMessageDHT (..),
=======
import           Pos.Crypto               (PublicKey, SecretKey, VssKeyPair, VssPublicKey,
                                           toPublic, toVssPublicKey)
import           Pos.DHT                  (DHTResponseT, MonadDHT, MonadMessageDHT (..),
>>>>>>> 182c69a8
                                           WithDefaultMsgHeader)
import           Pos.DHT.Real             (KademliaDHT)
import           Pos.Slotting             (MonadSlots (..))
import           Pos.State                (MonadDB (..), NodeState, addStatRecord,
                                           getStatRecords)
import           Pos.Types                (Timestamp (..))

type WorkMode m
    = ( WithNamedLogger m
      , MonadIO m
      , MonadTimed m
      , MonadMask m
      , MonadSlots m
      , MonadDB m
      , WithNodeContext m
      , MonadMessageDHT m
      , WithDefaultMsgHeader m
      , MonadBenchmark m
      )

type MinWorkMode m
    = ( WithNamedLogger m
      , MonadTimed m
      , MonadMask m
      , MonadIO m
      , MonadMessageDHT m
      , WithDefaultMsgHeader m
      )

----------------------------------------------------------------------------
-- MonadDB
----------------------------------------------------------------------------

newtype DBHolder m a = DBHolder
    { getDBHolder :: ReaderT NodeState m a
    } deriving (Functor, Applicative, Monad, MonadTimed, MonadThrow, MonadCatch,
               MonadMask, MonadIO, WithNamedLogger, MonadTransfer, MonadDialog, MonadResponse)

type instance ThreadId (DBHolder m) = ThreadId m

instance Monad m => MonadDB (DBHolder m) where
    getNodeState = DBHolder ask

instance (MonadDB m, Monad m) => MonadDB (KademliaDHT m) where
    getNodeState = lift getNodeState

----------------------------------------------------------------------------
-- NodeContext
----------------------------------------------------------------------------

-- | NodeContext contains runtime context of node.
data NodeContext = NodeContext
    { -- | Time when system started working.
      ncSystemStart :: !Timestamp
    , -- | Secret key used for blocks creation.
      ncSecretKey   :: !SecretKey
    , -- | Vss key pair used for MPC.
      ncVssKeyPair  :: !VssKeyPair
    } deriving (Show)

ncPublicKey :: NodeContext -> PublicKey
ncPublicKey = toPublic . ncSecretKey

ncVssPublicKey :: NodeContext -> VssPublicKey
ncVssPublicKey = toVssPublicKey . ncVssKeyPair

class WithNodeContext m where
    getNodeContext :: m NodeContext

instance (Monad m, WithNodeContext m) =>
         WithNodeContext (KademliaDHT m) where
    getNodeContext = lift getNodeContext

instance (Monad m, WithNodeContext m) =>
         WithNodeContext (ReaderT a m) where
    getNodeContext = lift getNodeContext

instance (Monad m, WithNodeContext m) =>
         WithNodeContext (StateT a m) where
    getNodeContext = lift getNodeContext

instance (Monad m, WithNodeContext m) =>
         WithNodeContext (ExceptT e m) where
    getNodeContext = lift getNodeContext

instance (Monad m, WithNodeContext m) =>
         WithNodeContext (DHTResponseT m) where
    getNodeContext = lift getNodeContext

newtype ContextHolder m a = ContextHolder
    { getContextHolder :: ReaderT NodeContext m a
    } deriving (Functor, Applicative, Monad, MonadTimed, MonadThrow,
               MonadCatch, MonadMask, MonadIO, WithNamedLogger, MonadDB, MonadTransfer, MonadDialog, MonadResponse)

type instance ThreadId (ContextHolder m) = ThreadId m

instance Monad m => WithNodeContext (ContextHolder m) where
    getNodeContext = ContextHolder ask

instance MonadSlots m => MonadSlots (KademliaDHT m) where
    getSystemStartTime = lift getSystemStartTime
    getCurrentTime = lift getCurrentTime

instance (MonadTimed m, Monad m) =>
         MonadSlots (ContextHolder m) where
    getSystemStartTime = ContextHolder $ asks ncSystemStart
    getCurrentTime = Timestamp <$> currentTime

----------------------------------------------------------------------------
-- Benchmarking
----------------------------------------------------------------------------

type CounterLabel = Text

class Monad m => MonadBenchmark m where
    type Measure m :: *

    logMeasure :: CounterLabel -> Measure m -> m ()
    getMeasures :: CounterLabel -> m (Maybe [Measure m])

-- TODO: is there a way to avoid such boilerplate for transformers?
instance MonadBenchmark m => MonadBenchmark (KademliaDHT m) where
    type Measure (KademliaDHT m) = Measure m
    logMeasure label = lift . logMeasure label
    getMeasures = lift . getMeasures

instance MonadBenchmark m => MonadBenchmark (ReaderT a m) where
    type Measure (ReaderT a m) = Measure m
    logMeasure label = lift . logMeasure label
    getMeasures = lift . getMeasures

instance MonadBenchmark m => MonadBenchmark (StateT a m) where
    type Measure (StateT a m) = Measure m
    logMeasure label = lift . logMeasure label
    getMeasures = lift . getMeasures

instance MonadBenchmark m => MonadBenchmark (ExceptT e m) where
    type Measure (ExceptT e m) = Measure m
    logMeasure label = lift . logMeasure label
    getMeasures = lift . getMeasures

instance MonadBenchmark m => MonadBenchmark (DHTResponseT m) where
    type Measure (DHTResponseT m) = Measure m
    logMeasure label = lift . logMeasure label
    getMeasures = lift . getMeasures

type instance ThreadId (NoBenchmarkT m) = ThreadId m
type instance ThreadId (BenchmarkT m) = ThreadId m

newtype NoBenchmarkT m a = NoBenchmarkT
    { getNoBenchmarkT :: m a
    } deriving (Functor, Applicative, Monad, MonadTimed, MonadThrow, MonadCatch,
               MonadMask, MonadIO, MonadDB, WithNamedLogger, MonadTransfer, MonadDialog,
               MonadDHT, MonadMessageDHT, MonadResponse, MonadSlots, WithDefaultMsgHeader,
               WithNodeContext)

instance MonadTrans NoBenchmarkT where
    lift = NoBenchmarkT

instance Monad m => MonadBenchmark (NoBenchmarkT m) where
    type Measure (NoBenchmarkT m) = ()
    logMeasure _ _ = pure ()
    getMeasures _ = pure $ pure []

newtype BenchmarkT m a = BenchmarkT
    { getBenchmarkT :: m a
    } deriving (Functor, Applicative, Monad, MonadTimed, MonadThrow, MonadCatch,
               MonadMask, MonadIO, MonadDB, WithNamedLogger, MonadTransfer, MonadDialog,
               MonadDHT, MonadMessageDHT, MonadResponse, MonadSlots, WithDefaultMsgHeader,
               WithNodeContext)

instance MonadTrans BenchmarkT where
    lift = BenchmarkT

instance (MonadIO m, MonadDB m) => MonadBenchmark (BenchmarkT m) where
    type Measure (BenchmarkT m) = (ByteString, Timestamp)
    logMeasure label = lift . uncurry (addStatRecord label)
    getMeasures = lift . getStatRecords

----------------------------------------------------------------------------
-- Concrete types
----------------------------------------------------------------------------

-- | RealMode is a basis for `WorkMode`s used to really run system.
type RealMode = KademliaDHT (ContextHolder (DBHolder (BinaryDialog Transfer)))

-- | ServiceMode is the mode in which support nodes work
type ServiceMode = KademliaDHT (BinaryDialog Transfer)

-- | ProductionMode is an instance of WorkMode which is used (unsurprisingly) in production.
type ProductionMode = NoBenchmarkT RealMode

-- | BenchMode is used for remote benchmarking
type BenchMode = BenchmarkT RealMode<|MERGE_RESOLUTION|>--- conflicted
+++ resolved
@@ -27,22 +27,14 @@
 import           Control.Monad.Except     (ExceptT)
 import           Control.Monad.Trans      (MonadTrans)
 import           Control.TimeWarp.Logging (WithNamedLogger (..))
-import           Control.TimeWarp.Rpc     (BinaryDialog, MonadDialog,
-                                           MonadResponse, MonadTransfer,
-                                           Transfer)
+import           Control.TimeWarp.Rpc     (BinaryDialog, MonadDialog, MonadResponse,
+                                           MonadTransfer, Transfer)
 import           Control.TimeWarp.Timed   (MonadTimed (..), ThreadId)
 import           Universum                hiding (catch)
 
-<<<<<<< HEAD
-import           Pos.Crypto               (PublicKey, SecretKey, VssKeyPair,
-                                           VssPublicKey, toPublic,
-                                           toVssPublicKey)
-import           Pos.DHT                  (DHTResponseT, MonadMessageDHT (..),
-=======
 import           Pos.Crypto               (PublicKey, SecretKey, VssKeyPair, VssPublicKey,
                                            toPublic, toVssPublicKey)
 import           Pos.DHT                  (DHTResponseT, MonadDHT, MonadMessageDHT (..),
->>>>>>> 182c69a8
                                            WithDefaultMsgHeader)
 import           Pos.DHT.Real             (KademliaDHT)
 import           Pos.Slotting             (MonadSlots (..))
