{-# LANGUAGE CPP           #-}
{-# LANGUAGE TypeOperators #-}

{-| 'WorkMode' constraint. It is widely used in almost every our code.
    Simple alias for bunch of useful constraints. This module also
    contains new monads to extend functional capabilities inside do-block.
-}

module Pos.WorkMode.Class
    ( WorkMode
    , MinWorkMode
    , TxpExtra_TMP
    ) where

import           Universum

import           Control.Monad.Catch         (MonadMask)
import qualified Ether
import           Mockable                    (MonadMockable)
import           System.Wlog                 (WithLogger)

<<<<<<< HEAD
=======
import qualified Ether
import           Pos.Block.BListener         (MonadBListener)
>>>>>>> c57a9d4c
import           Pos.Communication.PeerState (WithPeerState)
import           Pos.Communication.Relay     (MonadRelayMem)
import           Pos.Context                 (BlkSemaphore, MonadBlockRetrievalQueue,
                                              MonadLastKnownHeader, MonadProgressHeader,
                                              MonadRecoveryHeader, MonadSscContext,
                                              NodeParams, StartTime, TxpGlobalSettings)
import           Pos.DB.Class                (MonadDB, MonadDBCore)
import           Pos.DB.Limits               (MonadDBLimits)
import           Pos.Delegation.Class        (MonadDelegation)
import           Pos.Discovery.Class         (MonadDiscovery)
import           Pos.Lrc.Context             (LrcContext)
#ifdef WITH_EXPLORER
import           Pos.Explorer.Txp.Toil       (ExplorerExtra)
#endif
import           Pos.Reporting               (MonadReportingMem)
import           Pos.Shutdown                (MonadShutdownMem)
import           Pos.Slotting.Class          (MonadSlots)
import           Pos.Ssc.Class.Helpers       (SscHelpersClass (..))
import           Pos.Ssc.Class.LocalData     (SscLocalDataClass)
import           Pos.Ssc.Class.Storage       (SscGStateClass)
import           Pos.Ssc.Extra               (MonadSscMem)
import           Pos.Statistics.MonadStats   (MonadStats)
import           Pos.Txp.MemState            (MonadTxpMem)
import           Pos.Update.Context          (UpdateContext)
import           Pos.Update.Params           (UpdateParams)
import           Pos.Util.JsonLog            (MonadJL)

-- Something extremely unpleasant.
-- TODO: get rid of it after CSL-777 is done.
#ifdef WITH_EXPLORER
type TxpExtra_TMP = ExplorerExtra
#else
type TxpExtra_TMP = ()
#endif

-- | Bunch of constraints to perform work for real world distributed system.
type WorkMode ssc m
    = ( MinWorkMode m
      , MonadMask m
      , MonadSlots m
      , MonadDB m
      , MonadDBCore m
      , MonadDBLimits m
      , MonadTxpMem TxpExtra_TMP m
      , MonadRelayMem m
      , MonadDelegation m
      , MonadSscMem ssc m
      , MonadReportingMem m
      , SscGStateClass ssc
      , SscLocalDataClass ssc
      , SscHelpersClass ssc
      , MonadBlockRetrievalQueue ssc m
      , MonadRecoveryHeader ssc m
      , MonadProgressHeader ssc m
      , MonadLastKnownHeader ssc m
      , Ether.MonadReader' StartTime m
      , Ether.MonadReader' BlkSemaphore m
      , Ether.MonadReader' LrcContext m
      , Ether.MonadReader' UpdateContext m
      , Ether.MonadReader' NodeParams m
      , Ether.MonadReader' UpdateParams m
      , Ether.MonadReader' TxpGlobalSettings m
      , MonadSscContext ssc m
      , MonadStats m
      , MonadJL m
      , WithPeerState m
      , MonadShutdownMem m
      , MonadBListener m
      , MonadDiscovery m
      )

-- | More relaxed version of 'WorkMode'.
type MinWorkMode m
    = ( WithLogger m
      , MonadMockable m
      , MonadIO m
      , WithPeerState m
      )<|MERGE_RESOLUTION|>--- conflicted
+++ resolved
@@ -19,11 +19,7 @@
 import           Mockable                    (MonadMockable)
 import           System.Wlog                 (WithLogger)
 
-<<<<<<< HEAD
-=======
-import qualified Ether
 import           Pos.Block.BListener         (MonadBListener)
->>>>>>> c57a9d4c
 import           Pos.Communication.PeerState (WithPeerState)
 import           Pos.Communication.Relay     (MonadRelayMem)
 import           Pos.Context                 (BlkSemaphore, MonadBlockRetrievalQueue,
