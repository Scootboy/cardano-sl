{-# OPTIONS_GHC #-}

{-# LANGUAGE ConstraintKinds     #-}
{-# LANGUAGE ScopedTypeVariables #-}
{-# LANGUAGE TemplateHaskell     #-}
{-# LANGUAGE TupleSections       #-}
{-# LANGUAGE TypeOperators       #-}
{-# LANGUAGE OverloadedStrings   #-}
{-# LANGUAGE GADTs               #-}

-- API server logic

module Pos.Explorer.Web.Server
       ( ExplorerMode
       , explorerServeImpl
       , explorerApp
       , explorerHandlers

       -- pure functions
       , pureGetBlocksTotal
       , pureGetBlocksPagesTotal

       -- functions for unit testing
       , getBlocksTotalEMode
       , getBlocksPagesTotalEMode
       , getBlocksPageEMode
       , getBlocksLastPageEMode

       -- api functions
       , getBlocksTotal
       , getBlocksPagesTotal

       -- function useful for socket-io server
       , topsortTxsOrFail
       , getMempoolTxs
       , getBlocksLastPage
       , cAddrToAddr
       ) where

import           Universum

import           Control.Lens                         (at)
import qualified Data.ByteString                      as BS
import qualified Data.HashMap.Strict                  as HM
import qualified Data.List.NonEmpty                   as NE
import           Data.Maybe                           (fromMaybe)
import qualified Data.Vector                          as V
import           Formatting                           (build, int, sformat, (%))
import           Network.Wai                          (Application)
import           Network.Wai.Middleware.RequestLogger (logStdoutDev)
import qualified Serokell.Util.Base64                 as B64
import           Servant.API                          ((:<|>) ((:<|>)))
import           Servant.Server                       (Server, ServerT, serve)
import           System.Wlog                          (logDebug)

import           Pos.Communication                    (SendActions)
import           Pos.Crypto                           (WithHash (..), hash, redeemPkBuild,
                                                       withHash)

import           Pos.DB.Block                         (MonadBlockDB, blkGetBlund)
import           Pos.DB.Class                         (MonadDBRead)

import           Pos.Binary.Class                     (biSize)
import           Pos.Block.Core                       (Block, MainBlock, mainBlockSlot,
                                                       mainBlockTxPayload, mcdSlot)
import           Pos.Block.Types                      (Blund, Undo)
import           Pos.Core                             (AddrType (..), Address (..), Coin,
                                                       EpochIndex, HasConfiguration,
                                                       HeaderHash, Timestamp,
                                                       coinToInteger, difficultyL,
                                                       gbHeader, gbhConsensus,
                                                       getChainDifficulty,
                                                       isUnknownAddressType,
                                                       makeRedeemAddress, siEpoch, siSlot,
                                                       sumCoins, timestampToPosix,
                                                       unsafeAddCoin, unsafeIntegerToCoin,
                                                       unsafeSubCoin)
<<<<<<< HEAD
import           Pos.Explorer                         (TxExtra (..), getEpochBlocks,
                                                       getLastTransactions, getTxExtra)
import qualified Pos.Explorer                         as EX (getAddrBalance,
                                                             getAddrHistory, getTxExtra,
                                                             getUtxoSum)
=======
import           Pos.DB.Class                         (MonadDBRead)
import           Pos.Slotting                         (MonadSlots (..), getSlotStart)
import           Pos.Ssc.GodTossing.Configuration     (HasGtConfiguration)
import           Pos.Txp                              (MonadTxpMem, Tx (..), TxAux, TxId,
                                                       TxMap, TxOutAux (..), getLocalTxs,
                                                       getMemPool, mpLocalTxs, taTx,
                                                       topsortTxs, txOutValue, txpTxs,
                                                       _txOutputs)
import           Pos.Util                             (maybeThrow)
import           Pos.Util.Chrono                      (NewestFirst (..))
import           Pos.Web                              (serveImpl)
import           Pos.WorkMode                         (WorkMode)

>>>>>>> 280959b0
import           Pos.Explorer.Aeson.ClientTypes       ()
import           Pos.Explorer.Core                    (TxExtra (..))
import           Pos.Explorer.DB                      (getAddrBalance, getAddrHistory,
                                                       getEpochBlocks,
                                                       getLastTransactions, getPageBlocks,
                                                       getTxExtra, getUtxoSum)
import           Pos.Explorer.ExtraContext            (HasGenesisRedeemAddressInfo (..))
import           Pos.Explorer.Web.Api                 (ExplorerApi, explorerApi)
import           Pos.Explorer.Web.ClientTypes         (Byte, CAda (..), CAddress (..),
                                                       CAddressSummary (..),
                                                       CAddressType (..),
                                                       CAddressesFilter (..),
                                                       CBlockEntry (..),
                                                       CBlockSummary (..),
                                                       CGenesisAddressInfo (..),
                                                       CGenesisSummary (..), CHash,
                                                       CTxBrief (..), CTxEntry (..),
                                                       CTxId (..), CTxSummary (..),
                                                       ExplorerMockMode (..),
                                                       HasExplorerCSLInterface (..),
                                                       TxInternal (..), convertTxOutputs,
                                                       convertTxOutputsMB, fromCAddress,
                                                       fromCHash, fromCTxId,
                                                       getEpochIndex, getSlotIndex,
                                                       mkCCoin, mkCCoinMB, prodMode,
                                                       tiToTxEntry, toBlockEntry,
                                                       toBlockSummary, toCAddress,
                                                       toCHash, toCTxId, toTxBrief)
import           Pos.Explorer.Web.Error               (ExplorerError (..))
import           Pos.Slotting                         (MonadSlots (..), getSlotStart)
import           Pos.Ssc.GodTossing.Configuration     (HasGtConfiguration)
import           Pos.Txp                              (MonadTxpMem, Tx (..), TxAux, TxId,
                                                       TxMap, TxOutAux (..), getLocalTxs,
                                                       getMemPool, mpLocalTxs, taTx,
                                                       topsortTxs, txOutValue, txpTxs,
                                                       _txOutputs)
import           Pos.Util                             (maybeThrow)
import           Pos.Util.Chrono                      (NewestFirst (..))
import           Pos.Web                              (serveImpl)
import           Pos.WorkMode                         (WorkMode)



----------------------------------------------------------------
-- Top level functionality
----------------------------------------------------------------

type MainBlund = (MainBlock, Undo)

type ExplorerMode ctx m =
    ( WorkMode ctx m
    , HasGenesisRedeemAddressInfo m
    , HasGtConfiguration
    , HasExplorerCSLInterface ctx m
    )

explorerServeImpl
    :: ExplorerMode ctx m
    => m Application
    -> Word16
    -> m ()
explorerServeImpl app port = serveImpl loggingApp "*" port Nothing
  where
    loggingApp = logStdoutDev <$> app

explorerApp :: ExplorerMode ctx m => m (Server ExplorerApi) -> m Application
explorerApp serv = serve explorerApi <$> serv

----------------------------------------------------------------
-- Handlers
----------------------------------------------------------------

explorerHandlers :: ExplorerMode ctx m => SendActions m -> ServerT ExplorerApi m
explorerHandlers _sendActions =
      getTotalAda
    :<|>
      getBlocksPage
    :<|>
      getBlocksPagesTotal
    :<|>
      getBlockSummary
    :<|>
      getBlockTxs
    :<|>
      getLastTxs
    :<|>
      getTxSummary
    :<|>
      getAddressSummary
    :<|>
      epochSlotSearch
    :<|>
      getGenesisSummary
    :<|>
      getGenesisPagesTotal
    :<|>
      getGenesisAddressInfo
    :<|>
      getStatsTxs

----------------------------------------------------------------
-- API Functions
----------------------------------------------------------------

getTotalAda :: ExplorerMode ctx m => m CAda
getTotalAda = do
    utxoSum <- getUtxoSum
    validateUtxoSum utxoSum
    pure $ CAda $ fromInteger utxoSum / 1e6
  where
    validateUtxoSum :: ExplorerMode ctx m => Integer -> m ()
    validateUtxoSum n
        | n < 0 = throwM $ Internal $
            sformat ("Internal tracker of utxo sum has a negative value: "%build) n
        | n > coinToInteger (maxBound :: Coin) = throwM $ Internal $
            sformat ("Internal tracker of utxo sum overflows: "%build) n
        | otherwise = pure ()

-- | Get the total number of blocks/slots currently available.
-- Total number of main blocks   = difficulty of the topmost (tip) header.
-- Total number of anchor blocks = current epoch + 1
getBlocksTotal
    :: forall m. (MonadBlockDB m)
    => m Integer
getBlocksTotal = getBlocksTotalEMode prodMode

-- | getBlocksTotal configurable function.
getBlocksTotalEMode
    :: (MonadBlockDB m)
    => ExplorerMockMode m
    -> m Integer
getBlocksTotalEMode mode = do

    -- Get the required function for getting the tip of the block from the mode.
    let getTipBlockE = emmGetTipBlock mode

    -- Get the tip block.
    tipBlock <- getTipBlockE

    pure $ pureGetBlocksTotal tipBlock

-- | A pure function that return the number of blocks.
pureGetBlocksTotal :: Block -> Integer
pureGetBlocksTotal tipBlock = fromIntegral $ getChainDifficulty $ tipBlock ^. difficultyL

-- | Get last blocks with a page parameter. This enables easier paging on the
-- client side and should enable a simple and thin client logic.
-- Currently the pages are in chronological order.
getBlocksPage
    :: forall ctx m .
    ( MonadBlockDB m
    , MonadDBRead m
    , MonadSlots ctx m
    , MonadThrow m
    , HasConfiguration
    )
    => Maybe Word -- ^ Page number
    -> Maybe Word -- ^ Page size
    -> m (Integer, [CBlockEntry])
getBlocksPage mPageNumber mPageSize = getBlocksPageEMode prodMode mPageNumber mPageSize

-- | getBlocksPage configurable function.
getBlocksPageEMode
    :: forall ctx m .
    ( MonadBlockDB m
    , MonadDBRead m
    , MonadSlots ctx m
    , MonadThrow m
    , HasConfiguration
    )
    => ExplorerMockMode m
    -> Maybe Word -- ^ Page number
    -> Maybe Word -- ^ Page size
    -> m (Integer, [CBlockEntry])
getBlocksPageEMode mode mPageNumber mPageSize = do

    let pageSize = toPageSize mPageSize

    -- Get total pages from the blocks.
    totalPages <- getBlocksPagesTotalEMode mode mPageSize

    -- Initially set on the last page number if page number not defined.
    let pageNumber = fromMaybe totalPages $ toInteger <$> mPageNumber

    -- Make sure the parameters are valid.
    when (pageNumber <= 0) $
        throwM $ Internal "Number of pages must be greater than 0."

    when (pageNumber > totalPages) $
        throwM $ Internal "Number of pages exceeds total pages number."

    -- TODO: Fix in the future.
    when (pageSize /= fromIntegral defaultPageSize) $
        throwM $ Internal "We currently support only page size of 10."

    when (pageSize > 1000) $
        throwM $ Internal "The upper bound for pageSize is 1000."

    -- Get pages from the database
    -- TODO: Fix this Int / Integer thing once we merge repositories
    pageBlocksHH    <- getPageHHsOrThrow $ fromIntegral pageNumber
    blunds          <- forM pageBlocksHH $ getBlundOrThrow mode
    cBlocksEntry    <- forM (blundToMainBlockUndo blunds) $ toBlockEntry mode

    -- Return total pages and the blocks. We start from page 1.
    pure (totalPages, reverse cBlocksEntry)
  where
    blundToMainBlockUndo :: [Blund] -> [(MainBlock, Undo)]
    blundToMainBlockUndo blund = [(mainBlock, undo) | (Right mainBlock, undo) <- blund]

    -- Either get the @HeaderHash@es from the @Page@ or throw an exception.
    getPageHHsOrThrow
        :: (MonadBlockDB m, MonadThrow m)
        => Int
        -> m [HeaderHash]
    getPageHHsOrThrow pageNumber = do
        -- First let's retrive the @getPageBlocks@ function.
        let getPageBlocksE = emmGetPageBlocks mode

        -- Then let's fetch blocks for a specific page from it and raise exception if not
        -- found.
        getPageBlocksE pageNumber >>= maybeThrow (Internal errMsg)
      where
        errMsg :: Text
        errMsg = sformat ("No blocks on page "%build%" found!") pageNumber

-- | Get total pages from blocks. Calculated from
-- pageSize we pass to it.
getBlocksPagesTotal
    :: (HasConfiguration,  MonadBlockDB m)
    => Maybe Word
    -> m Integer
getBlocksPagesTotal mPageSize = getBlocksPagesTotalEMode prodMode mPageSize

-- | getBlocksPagesTotal configurable function.
getBlocksPagesTotalEMode
    :: (HasConfiguration,  MonadBlockDB m)
    => ExplorerMockMode m
    -> Maybe Word
    -> m Integer
getBlocksPagesTotalEMode mode mPageSize = do

    let pageSize = toPageSize mPageSize

    -- Get total blocks in the blockchain. Get the blocks total using this mode.
    blocksTotal <- toInteger <$> getBlocksTotalEMode mode

    -- Make sure the parameters are valid.
    when (blocksTotal < 1) $
        throwM $ Internal "There are currently no block to display."

    when (pageSize < 1) $
        throwM $ Internal "Page size must be greater than 1 if you want to display blocks."

    -- We start from page 1.
    let pagesTotal = pureGetBlocksPagesTotal blocksTotal pageSize

    pure pagesTotal


-- | A pure calculation of the page number.
-- Get total pages from the blocks. And we want the page
-- with the example, the page size 10,
-- to start with 10 + 1 == 11, not with 10 since with
-- 10 we'll have an empty page.
-- Could also be `((blocksTotal - 1) `div` pageSizeInt) + 1`.
pureGetBlocksPagesTotal :: Integer -> Integer -> Integer
pureGetBlocksPagesTotal blocksTotal pageSizeInt = divRoundUp blocksTotal pageSizeInt
  where
    -- A simplification mentioned by @thatguy.
    divRoundUp :: Integer -> Integer -> Integer
    divRoundUp a b = (a + b - 1) `div` b


-- | Get the last page from the blockchain. We use the default 10
-- for the page size since this is called from __explorer only__.
getBlocksLastPage
    :: forall ctx m .
    ( MonadBlockDB m
    , MonadDBRead m
    , MonadSlots ctx m
    , MonadThrow m
    , HasConfiguration
    )
    => m (Integer, [CBlockEntry])
getBlocksLastPage = getBlocksLastPageEMode prodMode

-- | getBlocksLastPage configurable function.
getBlocksLastPageEMode
    :: forall ctx m .
    ( MonadBlockDB m
    , MonadDBRead m
    , MonadSlots ctx m
    , MonadThrow m
    , HasConfiguration
    )
    => ExplorerMockMode m
    -> m (Integer, [CBlockEntry])
getBlocksLastPageEMode mode = getBlocksPageEMode mode Nothing (Just defaultPageSize)

-- | Get last transactions from the blockchain.
getLastTxs
    :: ExplorerMode ctx m
    => m [CTxEntry]
getLastTxs = do
    mempoolTxs     <- getMempoolTxs
    blockTxsWithTs <- getBlockchainLastTxs

    -- We take the mempool txs first, then topsorted blockchain ones.
    let newTxs      = mempoolTxs <> blockTxsWithTs

    pure $ tiToTxEntry <$> newTxs
  where
    -- Get last transactions from the blockchain.
    getBlockchainLastTxs
        :: ExplorerMode ctx m
        => m [TxInternal]
    getBlockchainLastTxs = do
        mLastTxs     <- getLastTransactions
        let lastTxs   = fromMaybe [] mLastTxs
        let lastTxsWH = map withHash lastTxs

        forM lastTxsWH toTxInternal
      where
        -- Convert transaction to TxInternal.
        toTxInternal
            :: (MonadThrow m, MonadDBRead m)
            => WithHash Tx
            -> m TxInternal
        toTxInternal (WithHash tx txId) = do
            extra <- getTxExtra txId >>=
                maybeThrow (Internal "No extra info for tx in DB!")
            pure $ TxInternal extra tx


-- | Get block summary.
getBlockSummary
    :: ExplorerMode ctx m
    => CHash
    -> m CBlockSummary
getBlockSummary cHash = getBlockSummaryEMode prodMode cHash

getBlockSummaryEMode
    :: ExplorerMode ctx m
    => ExplorerMockMode m
    -> CHash
    -> m CBlockSummary
getBlockSummaryEMode mode cHash = do
    headerHash <- unwrapOrThrow $ fromCHash cHash
    mainBlund  <- getMainBlund headerHash
    toBlockSummary mode mainBlund

-- | Get transactions from a block.
getBlockTxs
    :: ExplorerMode ctx m
    => CHash
    -> Maybe Word
    -> Maybe Word
    -> m [CTxBrief]
getBlockTxs cHash mLimit mSkip = do
    let limit = fromIntegral $ fromMaybe defaultPageSize mLimit
    let skip = fromIntegral $ fromMaybe 0 mSkip
    txs <- getMainBlockTxs cHash

    forM (take limit . drop skip $ txs) $ \tx -> do
        extra <- getTxExtra (hash tx) >>=
                 maybeThrow (Internal "In-block transaction doesn't \
                                      \have extra info in DB")
        pure $ makeTxBrief tx extra


-- | Get address summary. Can return several addresses.
-- @PubKeyAddress@, @ScriptAddress@, @RedeemAddress@ and finally
-- @UnknownAddressType@.
getAddressSummary
    :: ExplorerMode ctx m
    => CAddress
    -> m CAddressSummary
getAddressSummary cAddr = do
    addr <- cAddrToAddr cAddr

    when (isUnknownAddressType addr) $
        throwM $ Internal "Unknown address type"

<<<<<<< HEAD
    balance <- mkCCoin . fromMaybe minBound <$> EX.getAddrBalance addr
    txIds <- getNewestFirst <$> EX.getAddrHistory addr

=======
    balance <- mkCCoin . fromMaybe minBound <$> getAddrBalance addr
    txIds <- getNewestFirst <$> getAddrHistory addr
>>>>>>> 280959b0
    transactions <- forM txIds $ \id -> do
        extra <- getTxExtraOrFail id
        tx <- getTxMain id extra
        pure $ makeTxBrief tx extra

    pure CAddressSummary {
        caAddress = cAddr,
        caType = getAddressType addr,
        caTxNum = fromIntegral $ length transactions,
        caBalance = balance,
        caTxList = transactions
    }
  where
    getAddressType :: Address -> CAddressType
    getAddressType Address {..} =
        case addrType of
            ATPubKey     -> CPubKeyAddress
            ATScript     -> CScriptAddress
            ATRedeem     -> CRedeemAddress
            ATUnknown {} -> CUnknownAddress

-- | Get transaction summary from transaction id. Looks at both the database
-- and the memory (mempool) for the transaction. What we have at the mempool
-- are transactions that have to be written in the blockchain.
getTxSummary
    :: ExplorerMode ctx m
    => CTxId
    -> m CTxSummary
getTxSummary cTxId = do
    -- There are two places whence we can fetch a transaction: MemPool and DB.
    -- However, TxExtra should be added in the DB when a transaction is added
    -- to MemPool. So we start with TxExtra and then figure out whence to fetch
    -- the rest.
    txId                   <- cTxIdToTxId cTxId
    -- Get from database, @TxExtra
    txExtra                <- getTxExtra txId

    -- If we found @TxExtra@ that means we found something saved on the
    -- blockchain and we don't have to fetch @MemPool@. But if we don't find
    -- anything on the blockchain, we go searching in the @MemPool@.
    if isJust txExtra
      then getTxSummaryFromBlockchain cTxId
      else getTxSummaryFromMemPool cTxId

  where
    -- Get transaction from blockchain (the database).
    getTxSummaryFromBlockchain
        :: (ExplorerMode ctx m)
        => CTxId
        -> m CTxSummary
    getTxSummaryFromBlockchain cTxId' = do
        txId                   <- cTxIdToTxId cTxId'
        txExtra                <- getTxExtraOrFail txId

        -- Return transaction extra (txExtra) fields
        let mBlockchainPlace    = teBlockchainPlace txExtra
        blockchainPlace        <- maybeThrow (Internal "No blockchain place.") mBlockchainPlace

        let headerHashBP        = fst blockchainPlace
        let txIndexInBlock      = snd blockchainPlace

        mb                     <- getMainBlock headerHashBP
        blkSlotStart           <- getBlkSlotStart mb

        let blockHeight         = fromIntegral $ mb ^. difficultyL
        let receivedTime        = teReceivedTime txExtra
        let blockTime           = timestampToPosix <$> blkSlotStart

        -- Get block epoch and slot index
        let blkHeaderSlot       = mb ^. mainBlockSlot
        let epochIndex          = getEpochIndex $ siEpoch blkHeaderSlot
        let slotIndex           = getSlotIndex  $ siSlot  blkHeaderSlot
        let blkHash             = toCHash headerHashBP

        tx <- maybeThrow (Internal "TxExtra return tx index that is out of bounds") $
              atMay (toList $ mb ^. mainBlockTxPayload . txpTxs) (fromIntegral txIndexInBlock)

        let inputOutputsMB      = map (fmap toaOut) $ NE.toList $ teInputOutputs txExtra
        let txOutputs           = convertTxOutputs . NE.toList $ _txOutputs tx

        let totalInputMB        = unsafeIntegerToCoin . sumCoins . map txOutValue <$> sequence inputOutputsMB
        let totalOutput         = unsafeIntegerToCoin $ sumCoins $ map snd txOutputs

        -- Verify that strange things don't happen with transactions
        whenJust totalInputMB $ \totalInput -> when (totalOutput > totalInput) $
            throwM $ Internal "Detected tx with output greater than input"

        pure $ CTxSummary
            { ctsId              = cTxId'
            , ctsTxTimeIssued    = timestampToPosix <$> receivedTime
            , ctsBlockTimeIssued = blockTime
            , ctsBlockHeight     = Just blockHeight
            , ctsBlockEpoch      = Just epochIndex
            , ctsBlockSlot       = Just slotIndex
            , ctsBlockHash       = Just blkHash
            , ctsRelayedBy       = Nothing
            , ctsTotalInput      = mkCCoinMB totalInputMB
            , ctsTotalOutput     = mkCCoin totalOutput
            , ctsFees            = mkCCoinMB $ (`unsafeSubCoin` totalOutput) <$> totalInputMB
            , ctsInputs          = map (fmap (second mkCCoin)) $ convertTxOutputsMB inputOutputsMB
            , ctsOutputs         = map (second mkCCoin) txOutputs
            }

    -- Get transaction from mempool (the memory).
    getTxSummaryFromMemPool
        :: (ExplorerMode ctx m)
        => CTxId
        -> m CTxSummary
    getTxSummaryFromMemPool cTxId' = do
        txId                   <- cTxIdToTxId cTxId'
        tx                     <- fetchTxFromMempoolOrFail txId

        let inputOutputs        = NE.toList . _txOutputs $ taTx tx
        let txOutputs           = convertTxOutputs inputOutputs

        let totalInput          = unsafeIntegerToCoin $ sumCoins $ map txOutValue inputOutputs
        let totalOutput         = unsafeIntegerToCoin $ sumCoins $ map snd txOutputs

        -- Verify that strange things don't happen with transactions
        when (totalOutput > totalInput) $
            throwM $ Internal "Detected tx with output greater than input"

        pure $ CTxSummary
            { ctsId              = cTxId'
            , ctsTxTimeIssued    = Nothing
            , ctsBlockTimeIssued = Nothing
            , ctsBlockHeight     = Nothing
            , ctsBlockEpoch      = Nothing
            , ctsBlockSlot       = Nothing
            , ctsBlockHash       = Nothing
            , ctsRelayedBy       = Nothing
            , ctsTotalInput      = mkCCoin totalInput
            , ctsTotalOutput     = mkCCoin totalOutput
            , ctsFees            = mkCCoin $ unsafeSubCoin totalInput totalOutput
            , ctsInputs          = map (Just . second mkCCoin) $ convertTxOutputs inputOutputs
            , ctsOutputs         = map (second mkCCoin) txOutputs
            }

data GenesisSummaryInternal = GenesisSummaryInternal
    { gsiNumRedeemed            :: !Int
    , gsiRedeemedAmountTotal    :: !Coin
    , gsiNonRedeemedAmountTotal :: !Coin
    }

getGenesisSummary
    :: ExplorerMode ctx m
    => m CGenesisSummary
getGenesisSummary = do
    grai <- getGenesisRedeemAddressInfo
    redeemAddressInfo <- V.mapM (uncurry getRedeemAddressInfo) grai
    let GenesisSummaryInternal {..} =
            V.foldr folder (GenesisSummaryInternal 0 minBound minBound)
            redeemAddressInfo
    let numTotal = length grai
    pure CGenesisSummary
        { cgsNumTotal = numTotal
        , cgsNumRedeemed = gsiNumRedeemed
        , cgsNumNotRedeemed = numTotal - gsiNumRedeemed
        , cgsRedeemedAmountTotal = mkCCoin gsiRedeemedAmountTotal
        , cgsNonRedeemedAmountTotal = mkCCoin gsiNonRedeemedAmountTotal
        }
  where
    getRedeemAddressInfo
        :: (MonadDBRead m, MonadThrow m)
        => Address -> Coin -> m GenesisSummaryInternal
    getRedeemAddressInfo address initialBalance = do
        currentBalance <- fromMaybe minBound <$> getAddrBalance address
        if currentBalance > initialBalance then
            throwM $ Internal $ sformat
                ("Redeem address "%build%" had "%build%" at genesis, but now has "%build)
                address initialBalance currentBalance
        else
            -- Abusing gsiNumRedeemed here. We'd like to keep
            -- only one wrapper datatype, so we're storing an Int
            -- with a 0/1 value in a field that we call isRedeemed.
            let isRedeemed = if currentBalance == minBound then 1 else 0
                redeemedAmount = initialBalance `unsafeSubCoin` currentBalance
                amountLeft = currentBalance
            in pure $ GenesisSummaryInternal isRedeemed redeemedAmount amountLeft
    folder
        :: GenesisSummaryInternal
        -> GenesisSummaryInternal
        -> GenesisSummaryInternal
    folder
        (GenesisSummaryInternal isRedeemed redeemedAmount amountLeft)
        (GenesisSummaryInternal numRedeemed redeemedAmountTotal nonRedeemedAmountTotal) =
        GenesisSummaryInternal
            { gsiNumRedeemed = numRedeemed + isRedeemed
            , gsiRedeemedAmountTotal = redeemedAmountTotal `unsafeAddCoin` redeemedAmount
            , gsiNonRedeemedAmountTotal = nonRedeemedAmountTotal `unsafeAddCoin` amountLeft
            }

isAddressRedeemed :: MonadDBRead m => Address -> m Bool
isAddressRedeemed address = do
    currentBalance <- fromMaybe minBound <$> getAddrBalance address
    pure $ currentBalance == minBound

getFilteredGrai :: ExplorerMode ctx m => CAddressesFilter -> m (V.Vector (Address, Coin))
getFilteredGrai addrFilt = do
    grai <- getGenesisRedeemAddressInfo
    case addrFilt of
            AllAddresses         ->
                pure grai
            RedeemedAddresses    ->
                V.filterM (isAddressRedeemed . fst) grai
            NonRedeemedAddresses ->
                V.filterM (isAddressNotRedeemed . fst) grai
  where
    isAddressNotRedeemed :: MonadDBRead m => Address -> m Bool
    isAddressNotRedeemed = fmap not . isAddressRedeemed

getGenesisAddressInfo
    :: (ExplorerMode ctx m)
    => Maybe Word  -- ^ pageNumber
    -> Maybe Word  -- ^ pageSize
    -> CAddressesFilter
    -> m [CGenesisAddressInfo]
getGenesisAddressInfo (fmap fromIntegral -> mPage) mPageSize addrFilt = do
    filteredGrai <- getFilteredGrai addrFilt
    let pageNumber    = fromMaybe 1 mPage
        pageSize      = fromIntegral $ toPageSize mPageSize
        skipItems     = (pageNumber - 1) * pageSize
        requestedPage = V.slice skipItems pageSize filteredGrai
    V.toList <$> V.mapM toGenesisAddressInfo requestedPage
  where
    toGenesisAddressInfo :: ExplorerMode ctx m => (Address, Coin) -> m CGenesisAddressInfo
    toGenesisAddressInfo (address, coin) = do
        cgaiIsRedeemed <- isAddressRedeemed address
        -- Commenting out RSCoin address until it can actually be displayed.
        -- See comment in src/Pos/Explorer/Web/ClientTypes.hs for more information.
        pure CGenesisAddressInfo
            { cgaiCardanoAddress = toCAddress address
            -- , cgaiRSCoinAddress  = toCAddress address
            , cgaiGenesisAmount  = mkCCoin coin
            , ..
            }

getGenesisPagesTotal
    :: ExplorerMode ctx m
    => Maybe Word
    -> CAddressesFilter
    -> m Integer
getGenesisPagesTotal mPageSize addrFilt = do
    filteredGrai <- getFilteredGrai addrFilt
    pure $ fromIntegral $ (length filteredGrai + pageSize - 1) `div` pageSize
  where
    pageSize = fromIntegral $ toPageSize mPageSize


-- | Search the blocks by epoch and slot. Slot is optional.
epochSlotSearch
    :: ExplorerMode ctx m
    => EpochIndex
    -> Maybe Word16
    -> m [CBlockEntry]
epochSlotSearch epochIndex mSlotIndex = do

    -- [CSE-236] Disable search for epoch only
    -- TODO: Remove restriction if epoch search will be optimized
    when (isNothing mSlotIndex) $
        throwM $ Internal "We currently do not support searching for epochs only."

    -- Get pages from the database
    -- TODO: Fix this Int / Integer thing once we merge repositories
    epochBlocksHH   <- getPageHHsOrThrow epochIndex
    -- TODO (ks): Extract mode for testing.
    blunds          <- forM epochBlocksHH $ getBlundOrThrow prodMode
    -- TODO (ks): Extract mode for testing.
    cBlocksEntry    <- forM (getEpochSlots mSlotIndex (rights' blunds)) $ toBlockEntry prodMode

    pure cBlocksEntry
  where
    rights' x = [(mb, u) | (Right mb, u) <- x]
    -- Get epoch slot block that's being searched or return all epochs if
    -- the slot is @Nothing@.
    getEpochSlots
        :: Maybe Word16
        -> [MainBlund]
        -> [MainBlund]
    getEpochSlots Nothing           blunds = blunds
    getEpochSlots (Just slotIndex) blunds = filter filterBlundsBySlotIndex blunds
      where
        getBlundSlotIndex
            :: MainBlund
            -> Word16
        getBlundSlotIndex blund = getSlotIndex $ siSlot $ fst blund ^. mainBlockSlot

        filterBlundsBySlotIndex
            :: MainBlund
            -> Bool
        filterBlundsBySlotIndex blund = getBlundSlotIndex blund == slotIndex

    -- Either get the @HeaderHash@es from the @Epoch@ or throw an exception.
    getPageHHsOrThrow
        :: (MonadBlockDB m, MonadThrow m)
        => EpochIndex
        -> m [HeaderHash]
    getPageHHsOrThrow epoch = getEpochBlocks epoch >>= maybeThrow (Internal errMsg)
      where
        errMsg :: Text
        errMsg = sformat ("No blocks on epoch "%build%" found!") epoch


getStatsTxs
    :: forall ctx m. ExplorerMode ctx m
    => Maybe Word
    -> m (Integer, [(CTxId, Byte)])
getStatsTxs mPageNumber = do
    -- Get blocks from the requested page
    blocksPage <- getBlocksPage mPageNumber (Just defaultPageSize)

    blockPageTxsInfo <- getBlockPageTxsInfo blocksPage
    pure blockPageTxsInfo
  where
    getBlockPageTxsInfo
        :: (Integer, [CBlockEntry])
        -> m (Integer, [(CTxId, Byte)])
    getBlockPageTxsInfo (blockPageNumber, cBlockEntries) = do
        blockTxsInfo <- blockPageTxsInfo
        pure (blockPageNumber, blockTxsInfo)
      where
        cHashes :: [CHash]
        cHashes = cbeBlkHash <$> cBlockEntries

        blockPageTxsInfo :: m [(CTxId, Byte)]
        blockPageTxsInfo = concatForM cHashes getBlockTxsInfo

        getBlockTxsInfo
            :: CHash
            -> m [(CTxId, Byte)]
        getBlockTxsInfo cHash = do
            txs <- getMainBlockTxs cHash
            pure $ txToTxIdSize <$> txs
          where
            txToTxIdSize :: Tx -> (CTxId, Byte)
            txToTxIdSize tx = (toCTxId $ hash tx, biSize tx)


--------------------------------------------------------------------------------
-- Helpers
--------------------------------------------------------------------------------

defaultPageSize :: Word
defaultPageSize = 10

toPageSize :: Maybe Word -> Integer
toPageSize = fromIntegral . fromMaybe defaultPageSize

getMainBlockTxs :: ExplorerMode ctx m => CHash -> m [Tx]
getMainBlockTxs cHash = do
    hash' <- unwrapOrThrow $ fromCHash cHash
    blk   <- getMainBlock hash'
    txs   <- topsortTxsOrFail withHash $ toList $ blk ^. mainBlockTxPayload . txpTxs

    pure txs

makeTxBrief :: Tx -> TxExtra -> CTxBrief
makeTxBrief tx extra = toTxBrief (TxInternal extra tx)

unwrapOrThrow :: ExplorerMode ctx m => Either Text a -> m a
unwrapOrThrow = either (throwM . Internal) pure

-- | Get transaction from memory (STM) or throw exception.
fetchTxFromMempoolOrFail :: ExplorerMode ctx m => TxId -> m TxAux
fetchTxFromMempoolOrFail txId = do
    memPoolTxs        <- localMemPoolTxs
    let memPoolTxsSize = HM.size memPoolTxs

    logDebug $ sformat ("Mempool size "%int%" found!") memPoolTxsSize

    let maybeTxAux = memPoolTxs ^. at txId
    maybeThrow (Internal "Transaction missing in MemPool!") maybeTxAux

  where
    -- type TxMap = HashMap TxId TxAux
    localMemPoolTxs
        :: (MonadIO m, MonadTxpMem ext ctx m)
        => m TxMap
    localMemPoolTxs = do
      memPool <- getMemPool
      pure $ memPool ^. mpLocalTxs

getMempoolTxs :: ExplorerMode ctx m => m [TxInternal]
getMempoolTxs = do

    localTxs <- fmap reverse $ topsortTxsOrFail mkWhTx =<< tlocalTxs

    fmap catMaybes . forM localTxs $ \(id, txAux) -> do
        mextra <- getTxExtra id
        forM mextra $ \extra -> pure $ TxInternal extra (taTx txAux)
  where
    tlocalTxs :: (MonadIO m, MonadTxpMem ext ctx m) => m [(TxId, TxAux)]
    tlocalTxs = getLocalTxs

    mkWhTx :: (TxId, TxAux) -> WithHash Tx
    mkWhTx (txid, txAux) = WithHash (taTx txAux) txid

getBlkSlotStart :: MonadSlots ctx m => MainBlock -> m (Maybe Timestamp)
getBlkSlotStart blk = getSlotStart $ blk ^. gbHeader . gbhConsensus . mcdSlot

topsortTxsOrFail :: (MonadThrow m, Eq a) => (a -> WithHash Tx) -> [a] -> m [a]
topsortTxsOrFail f =
    maybeThrow (Internal "Dependency loop in txs set") .
    topsortTxs f

-- Either get the block from the @HeaderHash@ or throw an exception.
getBlundOrThrow
    :: forall m. (MonadBlockDB m, MonadThrow m)
    => ExplorerMockMode m
    -> HeaderHash
    -> m Blund
getBlundOrThrow mode headerHash =
    blkGetBlundE headerHash >>= maybeThrow (Internal "Blund with hash cannot be found!")
  where
    -- A function from mode.
    blkGetBlundE
        :: MonadBlockDB m
        => HeaderHash
        -> m (Maybe Blund)
    blkGetBlundE = emmGetBlundFromHH mode

-- | Deserialize Cardano or RSCoin address and convert it to Cardano address.
-- Throw exception on failure.
cAddrToAddr :: MonadThrow m => CAddress -> m Address
cAddrToAddr cAddr@(CAddress rawAddrText) =
    -- Try decoding address as base64. If both decoders succeed,
    -- the output of the first one is returned
    let mDecodedBase64 =
            rightToMaybe (B64.decode rawAddrText) <|>
            rightToMaybe (B64.decodeUrl rawAddrText)

    in case mDecodedBase64 of
        Just addr -> do
            -- the decoded address can be both the RSCoin address and the Cardano address.
            -- * RSCoin address == 32 bytes
            -- * Cardano address >= 34 bytes
            if (BS.length addr == 32)
                then pure $ makeRedeemAddress $ redeemPkBuild addr
                else either badCardanoAddress pure (fromCAddress cAddr)
        Nothing ->
            -- cAddr is in Cardano address format or it's not valid
            either badCardanoAddress pure (fromCAddress cAddr)
  where

    badCardanoAddress = const $ throwM $ Internal "Invalid Cardano address!"

-- | Deserialize transaction ID.
-- Throw exception on failure.
cTxIdToTxId :: MonadThrow m => CTxId -> m TxId
cTxIdToTxId cTxId = either exception pure (fromCTxId cTxId)
  where
    exception = const $ throwM $ Internal "Invalid transaction id!"

getMainBlund :: ExplorerMode ctx m => HeaderHash -> m MainBlund
getMainBlund h = do
    (blk, undo) <- blkGetBlund h >>= maybeThrow (Internal "No block found")
    either (const $ throwM $ Internal "Block is genesis block") (pure . (,undo)) blk

getMainBlock :: ExplorerMode ctx m => HeaderHash -> m MainBlock
getMainBlock = fmap fst . getMainBlund

-- | Get transaction extra from the database, and if you don't find it
-- throw an exception.
getTxExtraOrFail :: MonadDBRead m => TxId -> m TxExtra
getTxExtraOrFail txId = getTxExtra txId >>= maybeThrow exception
  where
    exception = Internal "Transaction not found"

getTxMain :: ExplorerMode ctx m => TxId -> TxExtra -> m Tx
getTxMain id TxExtra {..} = case teBlockchainPlace of
    Nothing -> taTx <$> fetchTxFromMempoolOrFail id
    Just (hh, idx) -> do
        mb <- getMainBlock hh
        maybeThrow (Internal "TxExtra return tx index that is out of bounds") $
            atMay (toList $ mb ^. mainBlockTxPayload . txpTxs) $ fromIntegral idx<|MERGE_RESOLUTION|>--- conflicted
+++ resolved
@@ -75,14 +75,6 @@
                                                        sumCoins, timestampToPosix,
                                                        unsafeAddCoin, unsafeIntegerToCoin,
                                                        unsafeSubCoin)
-<<<<<<< HEAD
-import           Pos.Explorer                         (TxExtra (..), getEpochBlocks,
-                                                       getLastTransactions, getTxExtra)
-import qualified Pos.Explorer                         as EX (getAddrBalance,
-                                                             getAddrHistory, getTxExtra,
-                                                             getUtxoSum)
-=======
-import           Pos.DB.Class                         (MonadDBRead)
 import           Pos.Slotting                         (MonadSlots (..), getSlotStart)
 import           Pos.Ssc.GodTossing.Configuration     (HasGtConfiguration)
 import           Pos.Txp                              (MonadTxpMem, Tx (..), TxAux, TxId,
@@ -95,13 +87,12 @@
 import           Pos.Web                              (serveImpl)
 import           Pos.WorkMode                         (WorkMode)
 
->>>>>>> 280959b0
 import           Pos.Explorer.Aeson.ClientTypes       ()
 import           Pos.Explorer.Core                    (TxExtra (..))
 import           Pos.Explorer.DB                      (getAddrBalance, getAddrHistory,
                                                        getEpochBlocks,
-                                                       getLastTransactions, getPageBlocks,
-                                                       getTxExtra, getUtxoSum)
+                                                       getLastTransactions, getTxExtra,
+                                                       getUtxoSum)
 import           Pos.Explorer.ExtraContext            (HasGenesisRedeemAddressInfo (..))
 import           Pos.Explorer.Web.Api                 (ExplorerApi, explorerApi)
 import           Pos.Explorer.Web.ClientTypes         (Byte, CAda (..), CAddress (..),
@@ -115,7 +106,6 @@
                                                        CTxBrief (..), CTxEntry (..),
                                                        CTxId (..), CTxSummary (..),
                                                        ExplorerMockMode (..),
-                                                       HasExplorerCSLInterface (..),
                                                        TxInternal (..), convertTxOutputs,
                                                        convertTxOutputsMB, fromCAddress,
                                                        fromCHash, fromCTxId,
@@ -125,18 +115,6 @@
                                                        toBlockSummary, toCAddress,
                                                        toCHash, toCTxId, toTxBrief)
 import           Pos.Explorer.Web.Error               (ExplorerError (..))
-import           Pos.Slotting                         (MonadSlots (..), getSlotStart)
-import           Pos.Ssc.GodTossing.Configuration     (HasGtConfiguration)
-import           Pos.Txp                              (MonadTxpMem, Tx (..), TxAux, TxId,
-                                                       TxMap, TxOutAux (..), getLocalTxs,
-                                                       getMemPool, mpLocalTxs, taTx,
-                                                       topsortTxs, txOutValue, txpTxs,
-                                                       _txOutputs)
-import           Pos.Util                             (maybeThrow)
-import           Pos.Util.Chrono                      (NewestFirst (..))
-import           Pos.Web                              (serveImpl)
-import           Pos.WorkMode                         (WorkMode)
-
 
 
 ----------------------------------------------------------------
@@ -149,7 +127,6 @@
     ( WorkMode ctx m
     , HasGenesisRedeemAddressInfo m
     , HasGtConfiguration
-    , HasExplorerCSLInterface ctx m
     )
 
 explorerServeImpl
@@ -480,14 +457,8 @@
     when (isUnknownAddressType addr) $
         throwM $ Internal "Unknown address type"
 
-<<<<<<< HEAD
-    balance <- mkCCoin . fromMaybe minBound <$> EX.getAddrBalance addr
-    txIds <- getNewestFirst <$> EX.getAddrHistory addr
-
-=======
     balance <- mkCCoin . fromMaybe minBound <$> getAddrBalance addr
     txIds <- getNewestFirst <$> getAddrHistory addr
->>>>>>> 280959b0
     transactions <- forM txIds $ \id -> do
         extra <- getTxExtraOrFail id
         tx <- getTxMain id extra
