{-# LANGUAGE DeriveGeneric       #-}
{-# LANGUAGE FlexibleContexts    #-}
{-# LANGUAGE GADTs               #-}
{-# LANGUAGE RankNTypes          #-}
{-# LANGUAGE ScopedTypeVariables #-}
{-# LANGUAGE TypeApplications    #-}
{-# LANGUAGE ViewPatterns        #-}

module Lib where

import           Universum

<<<<<<< HEAD
import           Data.Aeson (FromJSON (..), ToJSON, eitherDecodeStrict, withObject, (.:))
import qualified Data.ByteString as B
import           Data.Function (id)
import           Data.Map (fromList, union)
import           Data.String.Conv (toS)
import           Data.Time (diffUTCTime, getCurrentTime)
import           GHC.Generics (Generic)

import           Crypto.Random.Entropy (getEntropy)
import           Pos.Core.Types (Coin, mkCoin)
import           Pos.DB.GState.Common (getTip)
import           Pos.StateLock (StateLock (..))
import           Pos.Txp.Core.Types (TxIn (..), TxOut (..), TxOutAux (..))
import           Pos.Txp.Toil.Types (utxoToModifier)
import           Pos.Util.BackupPhrase (BackupPhrase, mkBackupPhrase12)
import           Pos.Util.Mnemonics (toMnemonic)
import           Pos.Util.Servant (decodeCType)
import           Pos.Util.Util (lensOf)
import           Pos.Wallet.Web.Account (GenSeed (..))
import           Pos.Wallet.Web.ClientTypes (AccountId (..), CAccount (..), CAccountInit (..),
                                             CAccountMeta (..), CAddress (..), CWallet (..),
                                             CWalletAssurance (..), CWalletInit (..),
                                             CWalletMeta (..))
import           Pos.Wallet.Web.ClientTypes.Instances ()
import           Pos.Wallet.Web.Methods.Logic (newAccountIncludeUnready, newAddress)
import           Pos.Wallet.Web.Methods.Restore (newWallet)
import           Pos.Wallet.Web.State.State (getWalletUtxo, setWalletUtxo,
                                             updateWalletBalancesAndUtxo)
import           Test.QuickCheck (arbitrary, generate)
import           Text.Printf (printf)

import           CLI (CLI (..))
import           Rendering (green, renderAccountId, say)
import           Types (UberMonad)
=======
import           CLI
import           Data.Aeson                           (FromJSON (..), ToJSON,
                                                       eitherDecodeStrict, withObject,
                                                       (.:))
import qualified Data.ByteString                      as B
import           Data.Function                        (id)
import           Data.Map                             (fromList, union)
import           Data.String.Conv
import           Data.Time
import           GHC.Generics                         (Generic)
import           Network.Haskoin.Crypto               (Entropy, toMnemonic)
import           Pos.Core.Types                       (Coin, mkCoin)
import           Pos.Crypto.Random
import           Pos.DB.GState.Common                 (getTip)
import           Pos.StateLock
import           Pos.Txp.Core.Types                   (TxIn (..), TxOut (..),
                                                       TxOutAux (..))
import           Pos.Txp.Toil.Types                   (utxoToModifier)
import           Pos.Util.BackupPhrase
import           Pos.Util.Servant
import           Pos.Util.Util                        (lensOf)
import           Pos.Wallet.Web.Account
import           Pos.Wallet.Web.ClientTypes
import           Pos.Wallet.Web.ClientTypes.Instances ()
import           Pos.Wallet.Web.Methods.Logic
import           Pos.Wallet.Web.Methods.Restore
import           Pos.Wallet.Web.State                 (askWalletDB, askWalletSnapshot,
                                                       getWalletSnapshot)
import           Pos.Wallet.Web.State.State           (getWalletUtxo, setWalletUtxo,
                                                       updateWalletBalancesAndUtxo)
import           Rendering
import           Test.QuickCheck                      (arbitrary, generate)
import           Text.Printf
import           Types                                (UberMonad)
>>>>>>> 0d010e21

--
-- Types
--

-- | A simple example of how the configuration looks like.
_exampleSpec :: GenSpec
_exampleSpec = GenSpec
    { walletSpec = WalletSpec
        { accounts = 1
        , accountSpec = AccountSpec { addresses = 100 }
        , fakeUtxoCoinDistr = RangeDistribution { amount = 1000, range = 100 }
        }
    , wallets = 1
    }

data GenSpec = GenSpec
    { wallets    :: !Integer
    -- ^ How many wallets to create
    , walletSpec :: WalletSpec
    -- ^ The specification for each wallet.
    } deriving (Show, Eq, Generic)

instance FromJSON GenSpec
instance ToJSON GenSpec

data WalletSpec = WalletSpec
    { accounts          :: !Integer
    -- ^ How many accounts to generate
    , accountSpec       :: AccountSpec
    -- ^ How specification for each account.
    , fakeUtxoCoinDistr :: FakeUtxoCoinDistribution
    -- ^ Configuration for the generation of the fake UTxO.
    } deriving (Show, Eq, Generic)

instance FromJSON WalletSpec
instance ToJSON WalletSpec

data AccountSpec = AccountSpec
    { addresses :: !Integer
    -- ^ How many addresses to generate.
    } deriving (Show, Eq, Generic)

instance FromJSON AccountSpec
instance ToJSON AccountSpec

-- TODO(ks): The question here is whether we need to support some other
-- strategies for distributing money, like maybe using a fixed amount
-- of `toAddress` to cap the distribution - we have examples where we
-- have around 80 000 addresses which is a lot and can be intensive?
-- For now, KISS.
data FakeUtxoCoinDistribution
    = NoDistribution
    -- ^ Do not distribute the coins.
    | RangeDistribution
        { range  :: !Integer
        -- ^ Distributes to only XX addresses.
        , amount :: !Integer
        -- ^ The amount we want to distribute to those addresses.
        }
    -- ^ TODO(adn): For now we KISS, later we can add more type constructors
    deriving (Show, Eq, Generic)

instance FromJSON FakeUtxoCoinDistribution where
    parseJSON = withObject "CoinDistribution" $ \o -> do
        distrType <- o .: "type"
        case distrType of
          "none"  -> pure NoDistribution
          "range" -> RangeDistribution <$> o .: "range" <*> o .: "amount"
          _       -> fail ("Unknown type: " ++ distrType)

instance ToJSON FakeUtxoCoinDistribution

{-
λ> decode $ "{\"type\":\"none\"}" :: Maybe FakeUtxoCoinDistribution
Just NoDistribution
λ> decode $ "{\"type\":\"range\",\"range\":1000}" :: Maybe FakeUtxoCoinDistribution
Just (RangeDistribution {range = 1000})
-}

--
-- Functions
--

-- | Load the 'GenSpec' from an input file.
loadGenSpec :: FilePath -> IO GenSpec
loadGenSpec fpath = do
    fileContent <- B.readFile fpath
    either exception pure (eitherDecodeStrict fileContent)
  where
    -- TODO(ks): MonadThrow maybe?
    exception = error "Invalid JSON configuration file format!"

-- | Run an action and report the time it took.
timed :: MonadIO m => m a -> m a
timed action = do
    before  <- liftIO getCurrentTime
    res     <- action
    after   <- liftIO getCurrentTime
    -- NOTE: Mind the `fromEnum` overflow.
    let diff = fromEnum $ after `diffUTCTime` before

    let printString :: String
        printString = printf "Action took %f seconds." (fromIntegral diff / (1000000000000 :: Double))

    liftIO $ putStrLn printString
    return res


fakeSync :: UberMonad ()
fakeSync = do
    say "Faking StateLock syncing..."
    tip <- getTip
    (StateLock mvar _) <- view (lensOf @StateLock)
    () <$ tryPutMVar mvar tip

-- | The main entry point.
generateWalletDB :: CLI -> GenSpec -> UberMonad ()
generateWalletDB CLI{..} spec@GenSpec{..} = do
    fakeSync
    -- If `addTo` is not mempty, skip the generation
    -- but append the requested addresses to the input
    -- CAccountId.

    -- TODO(ks): Simplify this?
    let fakeUtxoSpec = fakeUtxoCoinDistr walletSpec
    case addTo of
        Just accId -> case fakeUtxoSpec of
            NoDistribution -> addAddressesTo accId spec
            _              -> generateFakeUtxo fakeUtxoSpec accId
        Nothing -> do
            say $ printf "Generating %d wallets..." wallets
            wallets' <- timed (forM [1..wallets] genWallet)
            forM_ (zip [1..] wallets') (genAccounts spec)
    say $ green "OK."

generateFakeUtxo :: FakeUtxoCoinDistribution -> AccountId -> UberMonad ()
generateFakeUtxo NoDistribution _          = error "Cannot generate fake UTxO without distribution."
generateFakeUtxo RangeDistribution{..} aId = do
    db <- askWalletDB
    ws <- getWalletSnapshot db
    let fromAddr = range
    -- First let's generate the initial addesses where we will fake money from.
    genCAddresses <- timed $ forM [1..fromAddr] (const $ genAddress aId)

    let generatedAddresses = rights $ map unwrapCAddress genCAddresses

    let coinAmount :: Coin
        coinAmount = mkCoin $ fromIntegral amount

    let txsOut :: [TxOutAux]
        txsOut = map (\address -> TxOutAux $ TxOut address coinAmount) generatedAddresses
        utxo = getWalletUtxo ws

    txInTxOutTuple <- liftIO $ sequence [ (,) <$> genTxIn <*> pure txOut | txOut <- txsOut ]
    let newUtxo    = utxo `union` fromList txInTxOutTuple

    setWalletUtxo db newUtxo

    -- Update state
    let mapModifier = utxoToModifier newUtxo
    updateWalletBalancesAndUtxo db mapModifier
  where
    genTxIn :: IO TxIn
    genTxIn = generate $ TxInUtxo <$> arbitrary <*> arbitrary

    unwrapCAddress = decodeCType . cadId


addAddressesTo :: AccountId -> GenSpec -> UberMonad ()
addAddressesTo cid spec = genAddresses spec cid

genAccounts :: GenSpec -> (Int, CWallet) -> UberMonad ()
genAccounts spec@(walletSpec -> wspec) (idx, wallet) = do
    let accs = accounts wspec
    say $ printf "Generating %d accounts for Wallet %d..." accs idx
    cAccounts <- timed (forM [1..accs] (genAccount wallet))
    let cids = map toAccountId cAccounts
    forM_ cids (genAddresses spec)

toAccountId :: CAccount -> AccountId
toAccountId CAccount{..} = either (error . toS) id (decodeCType caId)

genAddresses :: GenSpec -> AccountId -> UberMonad ()
genAddresses (accountSpec . walletSpec -> aspec) cid = do
    let addrs = addresses aspec
    say $ printf "Generating %d addresses for Account %s..." addrs (renderAccountId cid)
    timed (forM_ [1..addrs] (const $ genAddress cid))

-- | Creates a new 'CWallet'.
genWallet :: Integer -> UberMonad CWallet
genWallet walletNum = do
    mnemonic  <- newRandomMnemonic
    newWallet mempty (walletInit mnemonic)
  where
    walletInit :: BackupPhrase -> CWalletInit
    walletInit backupPhrase = CWalletInit {
      cwInitMeta      = CWalletMeta
          { cwName      = "Wallet #" <> show walletNum
          , cwAssurance = CWANormal
          , cwUnit      = 0
        }
      , cwBackupPhrase  = backupPhrase
      }


-- | Generates a new 'BackupPhrase'.
newRandomMnemonic :: UberMonad BackupPhrase
newRandomMnemonic = do

    -- The size 16 should give you 12 words after bip39 encoding.
    let mnemonic :: IO ByteString
        mnemonic = getEntropy 16

    genMnemonic  <- liftIO mnemonic

    let newMnemonic = either (error . show) id (toMnemonic genMnemonic)

    pure $ mkBackupPhrase12 $ words newMnemonic


-- | Creates a new 'CAccount'.
genAccount :: CWallet -> Integer -> UberMonad CAccount
genAccount CWallet{..} accountNum = do
    newAccountIncludeUnready True RandomSeed mempty accountInit
  where
    accountInit :: CAccountInit
    accountInit = CAccountInit {
      caInitMeta = CAccountMeta {
          caName = "Account Number #" <> show accountNum
          }
      , caInitWId  = cwId
      }

-- | Creates a new 'CAddress'.
genAddress :: AccountId -> UberMonad CAddress
genAddress cid = do
    ws <- askWalletSnapshot
    let (walletId, addrNum) = (aiWId cid, aiIndex cid)
    newAddress ws RandomSeed mempty (AccountId walletId addrNum)<|MERGE_RESOLUTION|>--- conflicted
+++ resolved
@@ -10,7 +10,6 @@
 
 import           Universum
 
-<<<<<<< HEAD
 import           Data.Aeson (FromJSON (..), ToJSON, eitherDecodeStrict, withObject, (.:))
 import qualified Data.ByteString as B
 import           Data.Function (id)
@@ -45,42 +44,6 @@
 import           CLI (CLI (..))
 import           Rendering (green, renderAccountId, say)
 import           Types (UberMonad)
-=======
-import           CLI
-import           Data.Aeson                           (FromJSON (..), ToJSON,
-                                                       eitherDecodeStrict, withObject,
-                                                       (.:))
-import qualified Data.ByteString                      as B
-import           Data.Function                        (id)
-import           Data.Map                             (fromList, union)
-import           Data.String.Conv
-import           Data.Time
-import           GHC.Generics                         (Generic)
-import           Network.Haskoin.Crypto               (Entropy, toMnemonic)
-import           Pos.Core.Types                       (Coin, mkCoin)
-import           Pos.Crypto.Random
-import           Pos.DB.GState.Common                 (getTip)
-import           Pos.StateLock
-import           Pos.Txp.Core.Types                   (TxIn (..), TxOut (..),
-                                                       TxOutAux (..))
-import           Pos.Txp.Toil.Types                   (utxoToModifier)
-import           Pos.Util.BackupPhrase
-import           Pos.Util.Servant
-import           Pos.Util.Util                        (lensOf)
-import           Pos.Wallet.Web.Account
-import           Pos.Wallet.Web.ClientTypes
-import           Pos.Wallet.Web.ClientTypes.Instances ()
-import           Pos.Wallet.Web.Methods.Logic
-import           Pos.Wallet.Web.Methods.Restore
-import           Pos.Wallet.Web.State                 (askWalletDB, askWalletSnapshot,
-                                                       getWalletSnapshot)
-import           Pos.Wallet.Web.State.State           (getWalletUtxo, setWalletUtxo,
-                                                       updateWalletBalancesAndUtxo)
-import           Rendering
-import           Test.QuickCheck                      (arbitrary, generate)
-import           Text.Printf
-import           Types                                (UberMonad)
->>>>>>> 0d010e21
 
 --
 -- Types
