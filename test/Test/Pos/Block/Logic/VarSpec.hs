{-# LANGUAGE OverloadedLists     #-}
{-# LANGUAGE ScopedTypeVariables #-}

-- | Specification of 'Pos.Block.Logic.VAR'.

module Test.Pos.Block.Logic.VarSpec
       ( spec
       ) where

<<<<<<< HEAD
import           Universum

import           Control.Monad.Random.Strict (evalRandT)
import           Data.List                   (span)
import           Data.List.NonEmpty          (NonEmpty ((:|)))
import qualified Data.List.NonEmpty          as NE
import           Ether.Internal              (HasLens (..))
import           Test.Hspec                  (Spec, describe)
import           Test.Hspec.QuickCheck       (modifyMaxSuccess, prop)
import           Test.QuickCheck.Gen         (Gen (MkGen))
import           Test.QuickCheck.Monadic     (assert, pick, pre)

import           Pos.Block.Logic             (verifyAndApplyBlocks, verifyBlocksPrefix)
import           Pos.Block.Types             (Blund)
import           Pos.Core                    (blkSecurityParam)
import           Pos.DB.Pure                 (dbPureDump)
import           Pos.Generator.BlockEvent    (BlockEventCount (..),
                                              BlockEventGenParams (..), genBlockEvents)
import           Pos.Genesis                 (GenesisWStakeholders)
import qualified Pos.GState                  as GS
import           Pos.Ssc.GodTossing          (SscGodTossing)
import           Pos.Util.Chrono             (NE, OldestFirst (..))

import           Test.Pos.Block.Logic.Event  (BlockScenarioResult (..), runBlockScenario)
import           Test.Pos.Block.Logic.Mode   (BlockProperty, BlockTestMode)
import           Test.Pos.Block.Logic.Util   (EnableTxPayload (..), InplaceDB (..),
                                              bpGenBlock, bpGenBlocks,
                                              bpGoToArbitraryState, getAllSecrets,
                                              satisfySlotCheck)
import           Test.Pos.Util               (splitIntoChunks, stopProperty)
=======
import           Universum                    hiding ((<>))

import           Control.Monad.Random.Strict  (MonadRandom (..), RandomGen, evalRandT,
                                               uniform)
import           Data.List                    (span)
import           Data.List.NonEmpty           (NonEmpty ((:|)))
import qualified Data.List.NonEmpty           as NE
import qualified Data.Ratio                   as Ratio
import           Data.Semigroup               ((<>))
import           Test.Hspec                   (Spec, describe)
import           Test.Hspec.QuickCheck        (modifyMaxSuccess, prop)
import           Test.QuickCheck.Gen          (Gen (MkGen))
import           Test.QuickCheck.Monadic      (assert, pick, pre)
import           Test.QuickCheck.Random       (QCGen)

import           Pos.Block.Logic              (verifyAndApplyBlocks, verifyBlocksPrefix)
import           Pos.Block.Types              (Blund)
import           Pos.Core                     (blkSecurityParam, headerHash)
import           Pos.DB.Pure                  (dbPureDump)
import           Pos.Generator.BlockEvent.DSL (BlockApplyResult (..), BlockEventGenT,
                                               BlockRollbackResult (..), BlockScenario,
                                               Path, byChance, emitBlockApply,
                                               emitBlockRollback,
                                               enrichWithSnapshotChecking, pathSequence,
                                               runBlockEventGenT)
import qualified Pos.GState                   as GS
import           Pos.Ssc.GodTossing           (SscGodTossing)
import           Pos.Util.Chrono              (NE, NewestFirst (..), OldestFirst (..),
                                               nonEmptyNewestFirst, nonEmptyOldestFirst,
                                               splitAtNewestFirst, toNewestFirst,
                                               _NewestFirst)

import           Test.Pos.Block.Logic.Event   (BlockScenarioResult (..),
                                               DbNotEquivalentToSnapshot (..),
                                               runBlockScenario)
import           Test.Pos.Block.Logic.Mode    (BlockProperty, BlockTestMode)
import           Test.Pos.Block.Logic.Util    (EnableTxPayload (..), InplaceDB (..),
                                               bpGenBlock, bpGenBlocks,
                                               bpGoToArbitraryState, getAllSecrets,
                                               satisfySlotCheck)
import           Test.Pos.Util                (splitIntoChunks, stopProperty)
>>>>>>> 0f613a21

spec :: Spec
-- Unfortunatelly, blocks generation is quite slow nowdays.
-- See CSL-1382.
spec = describe "Block.Logic.VAR" $ modifyMaxSuccess (min 12) $ do
    describe "verifyBlocksPrefix" verifyBlocksPrefixSpec
    describe "verifyAndApplyBlocks" verifyAndApplyBlocksSpec
    describe "applyBlocks" applyBlocksSpec
    describe "Block.Event" $ do
        describe "Successful sequence" $ blockEventSuccessSpec

----------------------------------------------------------------------------
-- verifyBlocksPrefix
----------------------------------------------------------------------------

verifyBlocksPrefixSpec :: Spec
verifyBlocksPrefixSpec = do
    prop verifyEmptyMainBlockDesc verifyEmptyMainBlock
    prop verifyValidBlocksDesc verifyValidBlocks
  where
    verifyEmptyMainBlockDesc =
        "verification of consistent empty main block " <>
        "created by the leader of the 0-th slot " <>
        "always succeeds for initial GState"
    verifyValidBlocksDesc =
        "verification of (hopefully) valid blocks " <>
        "generated by the block generator " <>
        "always succeeds for GState for which these blocks where generated " <>
        "as long as all these blocks are from the same epoch"

verifyEmptyMainBlock :: BlockProperty ()
verifyEmptyMainBlock = do
    emptyBlock <- fst <$> bpGenBlock (EnableTxPayload False) (InplaceDB False)
    whenLeftM (lift $ verifyBlocksPrefix (one emptyBlock)) $
        stopProperty . pretty

verifyValidBlocks :: BlockProperty ()
verifyValidBlocks = do
    bpGoToArbitraryState
    blocks <-
        map fst . toList <$>
        bpGenBlocks Nothing (EnableTxPayload True) (InplaceDB False)
    pre (not $ null blocks)
    let blocksToVerify =
            OldestFirst $
            case blocks of
                -- impossible because of precondition (see 'pre' above)
                [] -> error "verifyValidBlocks: impossible"
                (block0:otherBlocks) ->
                    let (otherBlocks', _) = span isRight otherBlocks
                    in block0 :| otherBlocks'
    verRes <-
        lift $ satisfySlotCheck blocksToVerify $ verifyBlocksPrefix $
        blocksToVerify
    whenLeft verRes $
        stopProperty . pretty

----------------------------------------------------------------------------
-- verifyAndApplyBlocks
----------------------------------------------------------------------------

verifyAndApplyBlocksSpec :: Spec
verifyAndApplyBlocksSpec = do
    prop applyByOneOrAllAtOnceDesc (applyByOneOrAllAtOnce applier)
  where
    applier blunds =
        let blocks = map fst blunds
        in satisfySlotCheck blocks $
           whenLeftM (verifyAndApplyBlocks True blocks) throwM
    applyByOneOrAllAtOnceDesc =
        "verifying and applying blocks one by one leads " <>
        "to the same GState as verifying and applying them all at once " <>
        "as well as applying in chunks"

----------------------------------------------------------------------------
-- applyBlocks
----------------------------------------------------------------------------

-- Commented out because tests are slow.
-- We can enable it later if we make tests much faster.

applyBlocksSpec :: Spec
applyBlocksSpec = pass
-- applyBlocksSpec = do
--     prop applyByOneOrAllAtOnceDesc (applyByOneOrAllAtOnce applier)
--   where
--     applier = applyBlocks True Nothing
--     applyByOneOrAllAtOnceDesc =
--         "applying blocks one by one leads to the same GState as " <>
--         "applying them all at once"

----------------------------------------------------------------------------
-- General functions
----------------------------------------------------------------------------

applyByOneOrAllAtOnce ::
       (OldestFirst NE (Blund SscGodTossing) -> BlockTestMode ())
    -> BlockProperty ()
applyByOneOrAllAtOnce applier = do
    bpGoToArbitraryState
    blunds <-
        getOldestFirst <$>
        bpGenBlocks Nothing (EnableTxPayload True) (InplaceDB False)
    pre (not $ null blunds)
    let blundsNE = OldestFirst (NE.fromList blunds)
    stateAfter1by1 <-
        lift $
        GS.withClonedGState $ do
            mapM_ (applier . one) (getOldestFirst blundsNE)
            dbPureDump
    chunks <- splitIntoChunks 5 (blunds)
    stateAfterInChunks <-
        lift $
        GS.withClonedGState $ do
            mapM_ (applier . OldestFirst) chunks
            dbPureDump
    stateAfterAllAtOnce <-
        lift $ do
            applier blundsNE
            dbPureDump
    assert
        (stateAfter1by1 == stateAfterInChunks &&
         stateAfterInChunks == stateAfterAllAtOnce)

----------------------------------------------------------------------------
-- Block events
----------------------------------------------------------------------------

blockEventSuccessSpec :: Spec
blockEventSuccessSpec = do
    prop blockEventSuccessDesc blockEventSuccessProp
  where
    blockEventSuccessDesc =
        "a sequence of interleaved block applications and rollbacks " <>
        "results in the original state of the blockchain"

{- | This generator is carefully designed to cover multitude of success
   scenarios. Apply/rollback are interleaved in various ways, shown by diagrams below:

   0 -----a----> 2
   |             |        Synchronous apply/rollback
   0 <----r----- 2

   0 -a-> 1 -a-> 2
   |             |        Multiple apply per rollback
   0 <----r----- 2

   0 -----a----> 2
   |             |        Multiple rollback per apply
   0 <-r- 1 <-r- 2

   0 -a-> 3 -a-> 6 -a-> 9
   |                    |        Desynchronous apply/rollback
   0 <--r--- 4 <---r--- 9

   Furthermore, it allows nested forks (forks of forks), generates both unique
   and repeated forks, respects the 'blkSecurityParam', and can be used with
   'enrichWithSnapshotChecking'. (I would draw diagrams for these features as
   well, but they're barely readable in the ASCII format). Just trust me that
   this generator gives diverse block event sequences -- I spent an entire night
   and a few sheets of paper trying to figure out how to write it.
-}

genSuccessWithForks :: forall g m. (RandomGen g, Monad m) => BlockEventGenT g m ()
genSuccessWithForks = do
      emitBlockApply BlockApplySuccess $ pathSequence mempty ["0"]
      generateFork "0" []
      emitBlockApply BlockApplySuccess $ pathSequence "0" ["1", "2"]
      generateFork ("0" <> "1" <> "2") []
  where
    generateFork ::
           Path -- base path (from the main chain)
        -> NewestFirst [] Path -- current fork state
        -> BlockEventGenT g m ()
    generateFork basePath rollbackFork = do
        let
            forkLen    = length rollbackFork
            wiggleRoom = fromIntegral blkSecurityParam - forkLen
        stopFork <- byChance (if forkLen > 0 then 0.1 else 0)
        if stopFork
            then whenJust (nonEmptyNewestFirst rollbackFork) $
                 emitBlockRollback BlockRollbackSuccess
            else do
                needRollback <-
                    -- forkLen=0                => needRollback 0%
                    -- forkLen=blkSecurityParam => needRollback 100%
                    byChance (realToFrac $ forkLen Ratio.% fromIntegral blkSecurityParam)
                if needRollback
                    then do
                        retreat <- getRandomR (1, forkLen)
                        whenJust (nonEmptyNewestFirst rollbackFork) $ \rollbackFork' -> do
                            -- forkLen > 0, therefore retreat > 0
                            let (over _NewestFirst NE.fromList -> before, after) = splitAtNewestFirst retreat rollbackFork'
                            emitBlockRollback BlockRollbackSuccess before
                            generateFork basePath after
                    else do
                        advance <- getRandomR (1, wiggleRoom)
                        relPaths <- OldestFirst <$> replicateM advance generateRelativePath1
                        whenJust (nonEmptyOldestFirst relPaths) $ \relPaths' -> do
                            let
                                curPath = maybe basePath NE.head $ nonEmpty (getNewestFirst rollbackFork)
                                paths = pathSequence curPath relPaths'
                            emitBlockApply BlockApplySuccess paths
                            generateFork basePath (over _NewestFirst toList (toNewestFirst paths) <> rollbackFork)
    generateRelativePath1 :: BlockEventGenT g m Path
    generateRelativePath1 =
        uniform (["rekt", "kek", "mems", "peka"] :: NE Path)

blockPropertyScenarioGen :: BlockEventGenT QCGen BlockTestMode () -> BlockProperty BlockScenario
blockPropertyScenarioGen m = do
    allSecrets <- getAllSecrets
<<<<<<< HEAD
    genStakeholders <- view (lensOf @GenesisWStakeholders)
    let eventCount = min (BlockEventCount 10) (fromIntegral blkSecurityParam)
        blockEventGenParams = BlockEventGenParams
            { _begpSecrets = allSecrets
            , _begpGenStakeholders = genStakeholders
            , _begpBlockCountMax =
                  blkSecurityParam `div` fromIntegral eventCount
            , _begpBlockEventCount = eventCount
            , _begpRollbackChance = 0.4
            , _begpFailureChance = 0
            }
=======
>>>>>>> 0f613a21
    g <- pick $ MkGen $ \qc _ -> qc
    lift $ flip evalRandT g $ runBlockEventGenT allSecrets m

blockEventSuccessProp :: BlockProperty ()
blockEventSuccessProp = do
    scenario <- blockPropertyScenarioGen $ genSuccessWithForks
    let (scenario', checkCount) = enrichWithSnapshotChecking scenario
    when (checkCount <= 0) $ stopProperty $
        "No checks were generated, this is a bug in the test suite: " <>
        pretty (fmap (headerHash . fst) scenario')
    verifyBlockScenarioResult =<< lift (runBlockScenario scenario')

verifyBlockScenarioResult :: BlockScenarioResult -> BlockProperty ()
verifyBlockScenarioResult = \case
    BlockScenarioFinishedOk -> return ()
    BlockScenarioUnexpectedFailure e -> stopProperty $
        "Block scenario unexpected failure: " <>
        pretty e
    BlockScenarioDbChanged d ->
        let DbNotEquivalentToSnapshot snapId dbDiff = d in
        stopProperty $
            "Block scenario resulted in a change to the blockchain" <>
            " relative to the " <> show snapId <> " snapshot:\n" <>
            show dbDiff<|MERGE_RESOLUTION|>--- conflicted
+++ resolved
@@ -7,38 +7,6 @@
        ( spec
        ) where
 
-<<<<<<< HEAD
-import           Universum
-
-import           Control.Monad.Random.Strict (evalRandT)
-import           Data.List                   (span)
-import           Data.List.NonEmpty          (NonEmpty ((:|)))
-import qualified Data.List.NonEmpty          as NE
-import           Ether.Internal              (HasLens (..))
-import           Test.Hspec                  (Spec, describe)
-import           Test.Hspec.QuickCheck       (modifyMaxSuccess, prop)
-import           Test.QuickCheck.Gen         (Gen (MkGen))
-import           Test.QuickCheck.Monadic     (assert, pick, pre)
-
-import           Pos.Block.Logic             (verifyAndApplyBlocks, verifyBlocksPrefix)
-import           Pos.Block.Types             (Blund)
-import           Pos.Core                    (blkSecurityParam)
-import           Pos.DB.Pure                 (dbPureDump)
-import           Pos.Generator.BlockEvent    (BlockEventCount (..),
-                                              BlockEventGenParams (..), genBlockEvents)
-import           Pos.Genesis                 (GenesisWStakeholders)
-import qualified Pos.GState                  as GS
-import           Pos.Ssc.GodTossing          (SscGodTossing)
-import           Pos.Util.Chrono             (NE, OldestFirst (..))
-
-import           Test.Pos.Block.Logic.Event  (BlockScenarioResult (..), runBlockScenario)
-import           Test.Pos.Block.Logic.Mode   (BlockProperty, BlockTestMode)
-import           Test.Pos.Block.Logic.Util   (EnableTxPayload (..), InplaceDB (..),
-                                              bpGenBlock, bpGenBlocks,
-                                              bpGoToArbitraryState, getAllSecrets,
-                                              satisfySlotCheck)
-import           Test.Pos.Util               (splitIntoChunks, stopProperty)
-=======
 import           Universum                    hiding ((<>))
 
 import           Control.Monad.Random.Strict  (MonadRandom (..), RandomGen, evalRandT,
@@ -48,6 +16,7 @@
 import qualified Data.List.NonEmpty           as NE
 import qualified Data.Ratio                   as Ratio
 import           Data.Semigroup               ((<>))
+import           Ether.Internal               (HasLens (..))
 import           Test.Hspec                   (Spec, describe)
 import           Test.Hspec.QuickCheck        (modifyMaxSuccess, prop)
 import           Test.QuickCheck.Gen          (Gen (MkGen))
@@ -64,6 +33,7 @@
                                                emitBlockRollback,
                                                enrichWithSnapshotChecking, pathSequence,
                                                runBlockEventGenT)
+import           Pos.Genesis                  (GenesisWStakeholders)
 import qualified Pos.GState                   as GS
 import           Pos.Ssc.GodTossing           (SscGodTossing)
 import           Pos.Util.Chrono              (NE, NewestFirst (..), OldestFirst (..),
@@ -80,7 +50,6 @@
                                                bpGoToArbitraryState, getAllSecrets,
                                                satisfySlotCheck)
 import           Test.Pos.Util                (splitIntoChunks, stopProperty)
->>>>>>> 0f613a21
 
 spec :: Spec
 -- Unfortunatelly, blocks generation is quite slow nowdays.
@@ -292,22 +261,9 @@
 blockPropertyScenarioGen :: BlockEventGenT QCGen BlockTestMode () -> BlockProperty BlockScenario
 blockPropertyScenarioGen m = do
     allSecrets <- getAllSecrets
-<<<<<<< HEAD
     genStakeholders <- view (lensOf @GenesisWStakeholders)
-    let eventCount = min (BlockEventCount 10) (fromIntegral blkSecurityParam)
-        blockEventGenParams = BlockEventGenParams
-            { _begpSecrets = allSecrets
-            , _begpGenStakeholders = genStakeholders
-            , _begpBlockCountMax =
-                  blkSecurityParam `div` fromIntegral eventCount
-            , _begpBlockEventCount = eventCount
-            , _begpRollbackChance = 0.4
-            , _begpFailureChance = 0
-            }
-=======
->>>>>>> 0f613a21
     g <- pick $ MkGen $ \qc _ -> qc
-    lift $ flip evalRandT g $ runBlockEventGenT allSecrets m
+    lift $ flip evalRandT g $ runBlockEventGenT allSecrets genStakeholders m
 
 blockEventSuccessProp :: BlockProperty ()
 blockEventSuccessProp = do
