--- conflicted
+++ resolved
@@ -1,8 +1,4 @@
-<<<<<<< HEAD
-rm -rf run/* wallet-db/ *key daedalus/src/Generated/
-=======
 ./util-scripts/clean.sh
->>>>>>> 9f6e9bd5
 stack build
 stack exec -- cardano-wallet-hs2purs
 cd daedalus && npm install && npm run build:prod && npm link